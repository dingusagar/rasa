--- conflicted
+++ resolved
@@ -28,9 +28,5 @@
 .coveralls.yml
 .idea/
 *.iml
-<<<<<<< HEAD
 rasa_nlu
-=======
-rasa_nlu
-out/
->>>>>>> 143c446f
+out/