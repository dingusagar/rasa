--- conflicted
+++ resolved
@@ -9,6 +9,7 @@
 import logging
 import os
 
+import copy
 from builtins import object
 from builtins import str
 from typing import Any
@@ -140,16 +141,9 @@
             components.validate_arguments(self.pipeline, context)
 
         for component in self.pipeline:
-<<<<<<< HEAD
-            logging.info("Starting to train component {}".format(component.name))
+            logger.info("Starting to train component {}".format(component.name))
             updates = component.train(data, self.config, **context)
-            logging.info("Finished training component.")
-=======
-            args = components.fill_args(component.train_args(), context, self.config.as_dict())
-            logger.info("Starting to train component {}".format(component.name))
-            updates = component.train(*args)
             logger.info("Finished training component.")
->>>>>>> 485f63a3
             if updates:
                 context.update(updates)
 
