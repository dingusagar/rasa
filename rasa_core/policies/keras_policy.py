import copy
import io
import json
import logging
import os
import tensorflow as tf
import numpy as np
import warnings
from typing import Any, List, Dict, Text, Optional, Tuple

from rasa_core import utils
from rasa_core.domain import Domain
from rasa_core.featurizers import (
    MaxHistoryTrackerFeaturizer, BinarySingleStateFeaturizer)
from rasa_core.featurizers import TrackerFeaturizer
from rasa_core.policies.policy import Policy
from rasa_core.trackers import DialogueStateTracker

try:
    import cPickle as pickle
except ImportError:
    import pickle

logger = logging.getLogger(__name__)


class KerasPolicy(Policy):
    SUPPORTS_ONLINE_TRAINING = True

    defaults = {
        # Neural Net and training params
        "rnn_size": 32,
        "epochs": 100,
        "batch_size": 32,
        "validation_split": 0.1,
        # set random seed to any int to get reproducible results
        "random_seed": None
    }

    @staticmethod
    def _standard_featurizer(max_history=None):
        return MaxHistoryTrackerFeaturizer(BinarySingleStateFeaturizer(),
                                           max_history=max_history)

    def __init__(self,
                 featurizer: Optional[TrackerFeaturizer] = None,
                 model: Optional[tf.keras.models.Sequential] = None,
                 graph: Optional[tf.Graph] = None,
                 session: Optional[tf.Session] = None,
                 current_epoch: int = 0,
                 max_history: Optional[int] = None,
                 **kwargs: Any
                 ) -> None:
        if not featurizer:
            featurizer = self._standard_featurizer(max_history)
        super(KerasPolicy, self).__init__(featurizer)

        self._load_params(**kwargs)
        self.model = model
        # by default keras uses default tf graph and global tf session
        # we are going to either load them or create them in train(...)
        self.graph = graph
        self.session = session

        self.current_epoch = current_epoch

    def _load_params(self, **kwargs: Dict[Text, Any]) -> None:
        config = copy.deepcopy(self.defaults)
        config.update(kwargs)

<<<<<<< HEAD
        self._tf_config = self._load_tf_config(config)
        self.rnn_size = config['rnn_size']
        self.epochs = config['epochs']
        self.batch_size = config['batch_size']
        self.validation_split = config['validation_split']
        self.random_seed = config['random_seed']
=======
        # filter out kwargs that are used explicitly
        self.rnn_size = config.pop('rnn_size')
        self.epochs = config.pop('epochs')
        self.batch_size = config.pop('batch_size')
        self.validation_split = config.pop('validation_split')
        self.random_seed = config.pop('random_seed')

        self._train_params = config
>>>>>>> 978c76a2

    @property
    def max_len(self):
        if self.model:
            return self.model.layers[0].batch_input_shape[1]
        else:
            return None

    def _build_model(self, num_features, num_actions, max_history_len):
        warnings.warn("Deprecated, use `model_architecture` instead.",
                      DeprecationWarning, stacklevel=2)
        return

    def model_architecture(
        self,
        input_shape: Tuple[int, int],
        output_shape: Tuple[int, Optional[int]]
    ) -> tf.keras.models.Sequential:
        """Build a keras model and return a compiled model."""

        from tensorflow.keras.models import Sequential
        from tensorflow.keras.layers import (
            Masking, LSTM, Dense, TimeDistributed, Activation)

        # Build Model
        model = Sequential()

        # the shape of the y vector of the labels,
        # determines which output from rnn will be used
        # to calculate the loss
        if len(output_shape) == 1:
            # y is (num examples, num features) so
            # only the last output from the rnn is used to
            # calculate the loss
            model.add(Masking(mask_value=-1, input_shape=input_shape))
            model.add(LSTM(self.rnn_size, dropout=0.2))
            model.add(Dense(input_dim=self.rnn_size, units=output_shape[-1]))
        elif len(output_shape) == 2:
            # y is (num examples, max_dialogue_len, num features) so
            # all the outputs from the rnn are used to
            # calculate the loss, therefore a sequence is returned and
            # time distributed layer is used

            # the first value in input_shape is max dialogue_len,
            # it is set to None, to allow dynamic_rnn creation
            # during prediction
            model.add(Masking(mask_value=-1,
                              input_shape=(None, input_shape[1])))
            model.add(LSTM(self.rnn_size, return_sequences=True, dropout=0.2))
            model.add(TimeDistributed(Dense(units=output_shape[-1])))
        else:
            raise ValueError("Cannot construct the model because"
                             "length of output_shape = {} "
                             "should be 1 or 2."
                             "".format(len(output_shape)))

        model.add(Activation('softmax'))

        model.compile(loss='categorical_crossentropy',
                      optimizer='rmsprop',
                      metrics=['accuracy'])

        logger.debug(model.summary())

        return model

    def train(self,
              training_trackers: List[DialogueStateTracker],
              domain: Domain,
              **kwargs: Any
              ) -> None:

        # set numpy random seed
        np.random.seed(self.random_seed)

        training_data = self.featurize_for_training(training_trackers,
                                                    domain,
                                                    **kwargs)
        # noinspection PyPep8Naming
        shuffled_X, shuffled_y = training_data.shuffled_X_y()

        self.graph = tf.Graph()
        with self.graph.as_default():
            # set random seed in tf
            tf.set_random_seed(self.random_seed)
            self.session = tf.Session(config=self._tf_config)

            with self.session.as_default():
                if self.model is None:
                    self.model = self.model_architecture(shuffled_X.shape[1:],
                                                         shuffled_y.shape[1:])

                logger.info("Fitting model with {} total samples and a "
                            "validation split of {}"
                            "".format(training_data.num_examples(),
                                      self.validation_split))

                # filter out kwargs that cannot be passed to fit
                self._train_params = self._get_valid_params(
                    self.model.fit, **self._train_params)

                self.model.fit(shuffled_X, shuffled_y,
                               epochs=self.epochs,
                               batch_size=self.batch_size,
                               shuffle=False,
                               **self._train_params)
                # the default parameter for epochs in keras fit is 1
                self.current_epoch = self.defaults.get("epochs", 1)
                logger.info("Done fitting keras policy model")

    def continue_training(self,
                          training_trackers: List[DialogueStateTracker],
                          domain: Domain,
                          **kwargs: Any) -> None:
        """Continues training an already trained policy."""

        # takes the new example labelled and learns it
        # via taking `epochs` samples of n_batch-1 parts of the training data,
        # inserting our new example and learning them. this means that we can
        # ask the network to fit the example without overemphasising
        # its importance (and therefore throwing off the biases)

        batch_size = kwargs.get('batch_size', 5)
        epochs = kwargs.get('epochs', 50)

        with self.graph.as_default(), self.session.as_default():
            for _ in range(epochs):
                training_data = self._training_data_for_continue_training(
                    batch_size, training_trackers, domain)

                # fit to one extra example using updated trackers
                self.model.fit(training_data.X, training_data.y,
                               epochs=self.current_epoch + 1,
                               batch_size=len(training_data.y),
                               verbose=0,
                               initial_epoch=self.current_epoch)

                self.current_epoch += 1

    def predict_action_probabilities(self,
                                     tracker: DialogueStateTracker,
                                     domain: Domain) -> List[float]:

        # noinspection PyPep8Naming
        X = self.featurizer.create_X([tracker], domain)

        with self.graph.as_default(), self.session.as_default():
            y_pred = self.model.predict(X, batch_size=1)

        if len(y_pred.shape) == 2:
            return y_pred[-1].tolist()
        elif len(y_pred.shape) == 3:
            return y_pred[0, -1].tolist()

    def persist(self, path: Text) -> None:

        if self.model:
            self.featurizer.persist(path)

            meta = {"model": "keras_model.h5",
                    "epochs": self.current_epoch}

            meta_file = os.path.join(path, 'keras_policy.json')
            utils.dump_obj_as_json_to_file(meta_file, meta)

            model_file = os.path.join(path, meta['model'])
            # makes sure the model directory exists
            utils.create_dir_for_file(model_file)
            with self.graph.as_default(), self.session.as_default():
                self.model.save(model_file, overwrite=True)

            tf_config_file = os.path.join(
                path, "keras_policy.tf_config.pkl")
            with io.open(tf_config_file, 'wb') as f:
                pickle.dump(self._tf_config, f)
        else:
            warnings.warn("Persist called without a trained model present. "
                          "Nothing to persist then!")

    @classmethod
    def load(cls, path: Text) -> 'KerasPolicy':
        from tensorflow.keras.models import load_model

        if os.path.exists(path):
            featurizer = TrackerFeaturizer.load(path)
            meta_file = os.path.join(path, "keras_policy.json")
            if os.path.isfile(meta_file):
                meta = json.loads(utils.read_file(meta_file))

                tf_config_file = os.path.join(
                    path, "keras_policy.tf_config.pkl")
                with io.open(tf_config_file, 'rb') as f:
                    _tf_config = pickle.load(f)

                model_file = os.path.join(path, meta["model"])

                graph = tf.Graph()
                with graph.as_default():
                    session = tf.Session(config=_tf_config)
                    with session.as_default():
                        model = load_model(model_file)

                return cls(featurizer=featurizer,
                           model=model,
                           graph=graph,
                           session=session,
                           current_epoch=meta["epochs"])
            else:
                return cls(featurizer=featurizer)
        else:
            raise Exception("Failed to load dialogue model. Path {} "
                            "doesn't exist".format(os.path.abspath(path)))<|MERGE_RESOLUTION|>--- conflicted
+++ resolved
@@ -68,15 +68,8 @@
         config = copy.deepcopy(self.defaults)
         config.update(kwargs)
 
-<<<<<<< HEAD
+        # filter out kwargs that are used explicitly
         self._tf_config = self._load_tf_config(config)
-        self.rnn_size = config['rnn_size']
-        self.epochs = config['epochs']
-        self.batch_size = config['batch_size']
-        self.validation_split = config['validation_split']
-        self.random_seed = config['random_seed']
-=======
-        # filter out kwargs that are used explicitly
         self.rnn_size = config.pop('rnn_size')
         self.epochs = config.pop('epochs')
         self.batch_size = config.pop('batch_size')
@@ -84,7 +77,6 @@
         self.random_seed = config.pop('random_seed')
 
         self._train_params = config
->>>>>>> 978c76a2
 
     @property
     def max_len(self):
