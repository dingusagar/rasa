---
id: migration-guide
sidebar_label: Version Migration Guide
title: Version Migration Guide
description: |
  Information about changes between major versions of chatbot framework Rasa Core
  and how you can migrate from one version to another.
---

This page contains information about changes between major versions and
how you can migrate from one version to another.

<<<<<<< HEAD
=======
## Rasa 2.3 to Rasa 2.4
### Deprecating `template` for `response`
NLG Server
- Changed request format to send `response` as well as `template` as a field. The `template` field will be removed in Rasa Open Source 3.0.0.

`rasa.core.agent`
- The terminology `template` is deprecated and replaced by `response`. Support for `template` from the NLG response will be removed in Rasa Open Source 3.0.0. Please see [here](./nlg.mdx) for more details.

`rasa.core.nlg.generator`
- `generate()` now takes in  `utter_action` as a parameter.
- The terminology `template` is deprecated and replaced by `response`. Support for `template` in the `NaturalLanguageGenerator` will be removed in Rasa Open Source 3.0.0.

`rasa.shared.core.domain`
- The property `templates` is deprecated. Use `responses` instead. It will be removed in Rasa Open Source 3.0.0.
- `retrieval_intent_templates` will be removed in Rasa Open Source 3.0.0. Please use `retrieval_intent_responses` instead.
- `is_retrieval_intent_template` will be removed in Rasa Open Source 3.0.0. Please use `is_retrieval_intent_response` instead.
- `check_missing_templates` will be removed in Rasa Open Source 3.0.0. Please use `check_missing_responses` instead.

Response Selector
- The field `template_name` will be deprecated in Rasa Open Source 3.0.0. Please use `utter_action` instead. Please see [here](./components.mdx#selectors) for more details.
- The field `response_templates` will be deprecated in Rasa Open Source 3.0.0. Please use `responses` instead. Please see [here](./components.mdx#selectors) for more details.

>>>>>>> 4e618780
## Rasa 2.3.3 to Rasa 2.3.4

:::caution
This is a release **breaking backwards compatibility of machine learning models**.
It is not possible to load previously trained models if they were trained with `model_confidence=cosine` or
`model_confidence=inner` setting. Please make sure to re-train the assistant before trying to use it with this improved version.

:::

### Machine Learning Components

Rasa Open Source `2.3.0` introduced the option of using cosine similarities for model confidences by setting `model_confidence=cosine`. Some post-release experiments revealed that using `model_confidence=cosine` is wrong as it can change the order of predicted labels. That's why this option was removed in Rasa Open Source version `2.3.4`.

`model_confidence=inner` is deprecated as it produces an unbounded range of confidences which can break
the logic of assistants in various other places.

We encourage you to try `model_confidence=linear_norm` which will produce a linearly normalized version of dot product similarities with each value in the range `[0,1]`. This can be done with the following config:
```
- name: DIETClassifier
  model_confidence: linear_norm
  constrain_similarities: True
```

If you trained a model with `model_confidence=cosine` or `model_confidence=inner` setting using previous versions of Rasa Open Source, please re-train by either removing the `model_confidence` option from the configuration or setting it to `linear_norm`.


## Rasa 2.2 to Rasa 2.3

### General

If you want to use Tensorboard for `DIETClassifier`, `ResponseSelector`, or `TEDPolicy` and log metrics after
every (mini)batch, please use 'batch' instead of 'minibatch' as 'tensorboard_log_level'.


### Machine Learning Components

A few changes have been made to the loss function inside machine learning (ML)
components `DIETClassifier`, `ResponseSelector` and `TEDPolicy`. These include:
1. Configuration option `loss_type=softmax` is now deprecated and will be removed in Rasa Open Source 3.0.0. Use `loss_type=cross_entropy` instead.
2. The default loss function (`loss_type=cross_entropy`) can add an optional sigmoid cross-entropy loss of all similarity values to constrain
them to an approximate range. You can turn on this option by setting `constrain_similarities=True`. This should help the models to perform better on real world test sets.

A new option `model_confidence` has been added to each ML component. It affects how the model's confidence for each label is computed during inference. It can take one of three values:
1. `softmax` - Dot product similarities between input and label embeddings are post-processed with a softmax function, as a result of which confidence for all labels sum up to 1.
2. `cosine` - Cosine similarity between input and label embeddings. Confidence for each label will be in the range `[-1,1]`.
3. `linear_norm` - Dot product similarities between input and label embeddings are post-processed with a linear normalization function. Confidence for each label will be in the range `[0,1]`.

The default value is `softmax`, but we recommend trying `linear_norm`. This should make it easier to [tune thresholds for triggering fallback](./fallback-handoff.mdx#fallbacks).
The value of this option does not affect how confidences are computed for entity predictions in `DIETClassifier`.

We encourage you to try both the above recommendations. This can be done with the following config:
```
- name: DIETClassifier
  model_confidence: linear_norm
  constrain_similarities: True
  ...
```
Once the assistant is re-trained with the above configuration, users should also [tune fallback confidence thresholds](./fallback-handoff.mdx#fallbacks).

**EDIT**: Some post-release experiments revealed that using `model_confidence=cosine` is wrong as it can change the order of predicted labels. That's why this option was removed in Rasa Open Source version `2.3.4`.

## Rasa 2.1 to Rasa 2.2

### General

`TEDPolicy`'s  `transformer_size`, `number_of_transformer_layers`,
and `dense_dimensions` parameters have been renamed.
Please update your configuration files using the following mapping:

|      Old Model Parameter    |                 New Model Parameter                    |
|-----------------------------|--------------------------------------------------------|
|`transformer_size`           |dictionary `transformer_size` with keys                 |
|                             |`text`, `action_text`, `label_action_text`, `dialogue`  |
|`number_of_transformer_layers`|dictionary `number_of_transformer_layers` with keys    |
|                             |`text`, `action_text`, `label_action_text`, `dialogue`  |
|`dense_dimension`            |dictionary `dense_dimension` with keys                  |
|                             |`text`, `action_text`, `label_action_text`, `intent`,   |
|                             |`action_name`, `label_action_name`, `entities`, `slots`,|
|                             |`active_loop`                                           |

For example:

```yaml-rasa title="config.yml"
policies:
  - name: TEDPolicy
    transformer_size:
      text: 128
      action_text: 128
      label_action_text: 128
      dialogue: 128
    number_of_transformer_layers:
      text: 1
      action_text: 1
      label_action_text: 1
      dialogue: 1
    dense_dimension:
      text: 128
      action_text: 128
      label_action_text: 128
      intent: 20
      action_name: 20
      label_action_name: 20
      entities: 20
      slots: 20
      active_loop: 20
```


### Deprecations

#### Markdown Data
Training and test data in Markdown format is now deprecated. This includes:
- reading and writing of story files in Markdown format
- reading and writing of NLU data in Markdown format
- reading and writing of retrieval intent data in Markdown format

Support for Markdown data will be removed entirely in Rasa Open Source 3.0.0.

Please convert your existing Markdown data by using the commands
described [here](./migration-guide.mdx#training-data-files).


### Policies

[Policies](./policies.mdx) now require a `**kwargs` argument in their constructor and `load` method.
Policies without `**kwargs` will be supported until Rasa version `3.0.0`.
However when using [incremental training](./command-line-interface.mdx#incremental-training)
`**kwargs` **must** be included.


#### Other

* `Domain.random_template_for` is deprecated and will be removed in Rasa Open Source
   3.0.0. You can alternatively use the `TemplatedNaturalLanguageGenerator`.
* `Domain.action_names` is deprecated and will be removed in Rasa Open Source
   3.0.0. Please use `Domain.action_names_or_texts` instead.


## Rasa 2.0 to Rasa 2.1

### Deprecations

`ConveRTTokenizer` is now deprecated. [ConveRTFeaturizer](./components.mdx#convertfeaturizer) now implements
its behaviour. To migrate, replace `ConveRTTokenizer` with any other tokenizer, for e.g.:

```yaml
pipeline:
    - name: WhitespaceTokenizer
    - name: ConveRTFeaturizer
      model_url: <Remote/Local path to model files>
    ...
```

`HFTransformersNLP` and `LanguageModelTokenizer` components are now deprecated.
[LanguageModelFeaturizer](./components.mdx#languagemodelfeaturizer) now implements their behaviour.
To migrate, replace both the above components with any tokenizer and specify the model architecture and model weights
as part of `LanguageModelFeaturizer`, for e.g.:

```yaml
pipeline:
    - name: WhitespaceTokenizer
    - name: LanguageModelFeaturizer
      model_name: "bert"
      model_weights: "rasa/LaBSE"
    ...
```

## Rasa 1.10 to Rasa 2.0

### General

A lot has changed in version 2.0. Make sure you read
through this guide thoroughly, to make sure all parts of your bot are updated.
A lot of updates can be done automatically with inbuilt commands, others will need
some manual conversion. If you have any feedback about these updates or the migration process, please post it
in the [forum](https://forum.rasa.com/t/rasa-open-source-2-0-is-out-now-internal-draft/35577).

### Training data files

As of version 2.0, the new default training data format is yaml. Markdown is still supported,
but this will be deprecated in Rasa Open Source 3.0.0.

You can convert existing NLU, Stories, and NLG (i.e. `responses.md`) training data
files in the Markdown format to the new YAML format using following commands:

```bash
rasa data convert nlu -f yaml --data={SOURCE_DIR} --out={TARGET_DIR}
rasa data convert nlg -f yaml --data={SOURCE_DIR} --out={TARGET_DIR}
rasa data convert core -f yaml --data={SOURCE_DIR} --out={TARGET_DIR}
```

Converted files will have the same names as the original ones but with a
`_converted.yml` suffix.

If you are using [forms](./migration-guide.mdx#forms) or [response selectors](./migration-guide.mdx#response-selectors),
some additional changes will need to be made as described in their respective sections.

### Policies

With the introduction of [rules](./rules.mdx) and the [RulePolicy](./policies.mdx#rule-policy),
the following policies are deprecated:

- [Mapping Policy](./policies.mdx#mapping-policy)
- [Fallback Policy](./policies.mdx#fallback-policy)
- [Two-Stage-Fallback Policy](./policies.mdx#two-stage-fallback-policy)
- [Form Policy](./policies.mdx#form-policy)


To migrate the policies automatically, you can run the following command:

```bash
rasa data convert config
```

This command will take care of updating your `config.yml` and `domain.yml`, while
making backups of your existing files using the `.bak` suffix. It will also add a
`rules.yml` if necessary.

Your forms will still function as normal in the old format after this update, but this command
does not convert them into the new format automatically. This should be done manually, as
described in the section on [forms](./migration-guide.mdx#forms).

You can also migrate the individual policies manually, if you don't want to use the automatic conversion command.

#### Manually migrating from the Mapping Policy

If you previously used the [Mapping Policy](./policies.mdx#mapping-policy), you
can follow the documentation on [FAQs](./chitchat-faqs.mdx) to convert your mapped
intents to rules. Suppose you previously mapped an intent `ask_is_bot` as follows:

```yaml-rasa title="domain.yml"
intents:
 - ask_is_bot:
     triggers: action_is_bot
```

This becomes the following rule:

```yaml-rasa title="rules.yml"
rules:
- rule: Rule to map `ask_is_bot` intent
  steps:
  - intent: ask_is_bot
  - action: action_is_bot
```

And you can safely remove any `triggers:` from your domain:

```yaml-rasa title="domain.yml"
intents:
 - ask_is_bot
```

Finally, you can replace the Mapping Policy with the
[Rule Policy](./policies.mdx#rule-policy) in your model configuration:

```yaml-rasa title="config.yml"
policies:
  # Other policies
  - name: RulePolicy
```

#### Manually migrating from the Fallback Policy

If you previously used the [Fallback Policy](./policies.mdx#fallback-policy), the following model
configuration would translate as follows given a previous configuration like this:

```yaml-rasa title="config.yml"
policies:
  - name: "FallbackPolicy"
    nlu_threshold: 0.4
    core_threshold: 0.3
    fallback_action_name: "action_default_fallback"
    ambiguity_threshold: 0.1
```

The new configuration would then look like:

```yaml-rasa title="config.yml"
policies:
  # Other policies
  - name: RulePolicy
    core_fallback_threshold: 0.3
    core_fallback_action_name: "action_default_fallback"

pipeline:
  # Other components
  - name: FallbackClassifier
    threshold: 0.4
    ambiguity_threshold: 0.1
```

In addition, you need to add a [rule](./rules.mdx) to specify which action to run
in case of low NLU confidence:

```yaml-rasa title="rules.yml"
rules:
  - rule: Ask the user to rephrase whenever they send a message with low NLU confidence
    steps:
    - intent: nlu_fallback
    - action: utter_please_rephrase
```

See the documentation on [fallback](./fallback-handoff.mdx#fallbacks) for more
information.

#### Manually migrating from the Two-Stage-Fallback Policy

If you previously used the
[Two-Stage-Fallback Policy](./policies.mdx#two-stage-fallback-policy), with a configuration
like this for example:

```yaml-rasa title="config.yml"
policies:
  - name: TwoStageFallbackPolicy
    nlu_threshold: 0.4
    ambiguity_threshold: 0.1
    core_threshold: 0.3
    fallback_core_action_name: "action_default_fallback"
    fallback_nlu_action_name: "action_default_fallback"
    deny_suggestion_intent_name: "out_of_scope"
```

The new configuration would look like this:

```yaml-rasa title="config.yml"
policies:
  # Other policies
  - name: RulePolicy
    core_fallback_threshold: 0.3
    core_fallback_action_name: "action_default_fallback"

pipeline:
  # Other components
  - name: FallbackClassifier
    threshold: 0.4
    ambiguity_threshold: 0.1
```

In addition you need to add a [rule](./rules.mdx) to activate the Two-Stage Fallback for
messages with low NLU confidence.

```yaml-rasa title="rules.yml"
rules:
  - rule: Implementation of the TwoStageFallbackPolicy
    steps:
    # This intent is automatically triggered by the `FallbackClassifier` in the NLU
    # pipeline in case the intent confidence was below the specified threshold.
    - intent: nlu_fallback
    # The Fallback is now implemented as a form.
    - action: action_two_stage_fallback
    - active_loop: action_two_stage_fallback
```

Note that the previous parameters `fallback_nlu_action_name` and
`deny_suggestion_intent_name` are no longer configurable and have the fixed values
`action_default_fallback` and `out_of_scope`.

See the [fallback](./fallback-handoff.mdx#fallbacks) documentation for more
information.

### Forms

As of version 2.0 the logic for [forms](./forms.mdx) has been moved from the
Rasa SDK to Rasa Open Source to simplify implementation and make it easier to write
action servers in other languages.

This means that forms are no longer implemented using a `FormAction`, but instead
defined in the domain. Any customizations around requesting slots or
[slot validation](./forms.mdx#validating-form-input) can be handled with a `FormValidationAction`.

Consider a custom form action from 1.x like this:

```python
from typing import Text, List, Any, Dict, Union
from rasa_sdk import Tracker
from rasa_sdk.executor import CollectingDispatcher
from rasa_sdk.forms  import FormAction

class RestaurantForm(FormAction):
    def name(self) -> Text:
        return "restaurant_form"

    @staticmethod
    def required_slots(tracker: Tracker) -> List[Text]:
        return ["cuisine"]

    def slot_mappings(self) -> Dict[Text, Union[Dict, List[Dict]]]:
        return {
            "cuisine": self.from_entity(entity="cuisine", not_intent="chitchat"),
        }

    @staticmethod
    def cuisine_db() -> List[Text]:
        """Database of supported cuisines"""

        return ["caribbean", "chinese", "french"]

    def validate_cuisine(
        self,
        value: Text,
        dispatcher: CollectingDispatcher,
        tracker: Tracker,
        domain: Dict[Text, Any],
    ) -> Dict[Text, Any]:
        """Validate cuisine value."""

        if value.lower() in self.cuisine_db():
            # validation succeeded, set the value of the "cuisine" slot to value
            return {"cuisine": value}
        else:
            dispatcher.utter_message(template="utter_wrong_cuisine")
            # validation failed, set this slot to None, meaning the
            # user will be asked for the slot again
            return {"cuisine": None}

    def submit(
        self,
        dispatcher: CollectingDispatcher,
        tracker: Tracker,
        domain: Dict[Text, Any],
    ) -> List[Dict]:
        """Define what the form has to do
            after all required slots are filled"""

        # utter submit template
        dispatcher.utter_message(template="utter_submit")
        return []
```

Start the migration by removing the FormPolicy and adding the [RulePolicy](./policies.mdx#rule-policy)
(if not there already) to your model configuration:

```yaml-rasa title="config.yml"
policies:
  # Other policies
  # ...
  - name: RulePolicy
```

Then you need to define the form, required slots and their slot mappings
in the domain as described in the documentation on [forms](./forms.mdx#defining-a-form):

```yaml-rasa title="domain.yml"
forms:
  restaurant_form:
    cuisine:
    - type: from_entity
      entity: cuisine
      not_intent: chitchat
```
If you ran the command to [convert your stories](./migration-guide.mdx#training-data-Files),
you will have a story that handles form activation and deactivation like this:

```yaml-rasa title="stories.yml"
stories:
  - story: cuisine form
    steps:
    - intent: request_restaurant
    - action: restaurant_form
    - active_loop: restaurant_form
    - active_loop: null
    - action: utter_submit
```

This will work fine, but the best way to handle form behavior is to remove this story and instead
define two separate rules for form activation and submission:

```yaml-rasa title="rules.yml"
rules:
  - rule: Activate form
    steps:
    - intent: request_restaurant
    - action: restaurant_form
    - active_loop: restaurant_form

  - rule: Submit form
    condition:
    # Condition that form is active.
    - active_loop: restaurant_form
    steps:
    - action: restaurant_form
    - active_loop: null
    # The action we want to run when the form is submitted.
    - action: utter_submit
```

The last step is to implement a custom action to validate the form slots. Start by
adding the custom action to your domain:

```yaml-rasa title="domain.yml"
actions:
  # Other actions
  # ...
  - validate_restaurant_form
```

Then add a custom action which validates the `cuisine` slot:

```python
from typing import Text, List, Any, Dict, Union
from rasa_sdk import Tracker
from rasa_sdk.executor import CollectingDispatcher
from rasa_sdk import FormValidationAction
from rasa_sdk.types import DomainDict

class RestaurantFormValidator(FormValidationAction):
    def name(self) -> Text:
        return "validate_restaurant_form"

    @staticmethod
    def cuisine_db() -> List[Text]:
        """Database of supported cuisines"""

        return ["caribbean", "chinese", "french"]

    def validate_cuisine(
        self,
        slot_value: Any,
        dispatcher: CollectingDispatcher,
        tracker: Tracker,
        domain: DomainDict,
    ) -> Dict[Text, Any]:
        """Validate cuisine value."""

        if slot_value.lower() in self.cuisine_db():
            # validation succeeded, set the value of the "cuisine" slot to value
            return {"cuisine": slot_value}
        else:
            # validation failed, set this slot to None, meaning the
            # user will be asked for the slot again
            return {"cuisine": None}
```

You can also migrate forms from Rasa SDK to Rasa Open Source 2 iteratively. You can for
example migrate one form to the Rasa Open Source 2 implementation while continue using
the deprecated Rasa SDK implementation for another form. To continue to use
the deprecated Rasa SDK `FormAction`s, add a custom action with the name of your form to your domain. Note that you should complete the migration as soon as possible as the deprecated `FormAction`
will be removed from the Rasa SDK in Rasa Open Source 3.

```yaml-rasa title="domain.yml"
actions:
# Adding a custom action for a form will
# instruct Rasa Open Source to use the
# deprecated Rasa SDK implementation of forms.
- my_form

forms:
 my_form:
```

See the [forms](./forms.mdx) documentation for more details.

### Response Selectors

Response Selectors are a stable feature as of version 2.0.

The [conversion command](./migration-guide.mdx#training-data-files) will automatically
convert your `responses.md` file, stories and nlu training data to the new yaml format.
It will also take care of adding the `utter_` prefix to your responses.
Additionally you will need to rename the `respond_` actions in your stories files to use the
`utter_` prefix instead. Run the following command to apply these changes:

```bash
rasa data convert responses --data {SOURCE_DIR} --out={TARGET_DIR}
```

You can also apply these changes manually. For example:

```yaml-rasa
stories:
  - story: chitchat
    steps:
    - intent: chitchat
    - action: respond_chitchat
```
becomes

```yaml-rasa
stories:
  - story: chitchat
    steps:
    - intent: chitchat
    - action: utter_chitchat
```

and you will need to add the `utter_` prefix to the response names in your `responses.md`
as well. For example:

```yaml-rasa
responses:
  chitchat/ask_name:
    - text: Oh yeah, I am called the retrieval bot.

  chitchat/ask_weather:
    - text: Oh, it does look sunny right now in Berlin.
```

becomes

```yaml-rasa
responses:
  utter_chitchat/ask_name:
    - text: Oh yeah, I am called the retrieval bot.

  utter_chitchat/ask_weather:
    - text: Oh, it does look sunny right now in Berlin.
```

Finally, you should remove any actions with the `respond_` prefix from the actions
list in your domain.

This behavior will work fine when defined as a story, but even better when defined
as a rule. You should consider transferring your retrieval stories to rules. More information
on what that looks like in the [chitchat and FAQs documentation](./chitchat-faqs.mdx).


Response Selectors are now trained on retrieval intent labels by default instead
of the actual response text. For most models, this should improve training time
and accuracy of the `ResponseSelector`.

If you want to revert to the pre-2.0 default behavior, add the `use_text_as_label: true`
parameter to your `ResponseSelector` component:

```yaml-rasa
pipeline:
  # other components
  - name: ResponseSelector
    use_text_as_label: true
```

The output schema of `ResponseSelector` has changed. An example output looks like this:

```json {3-4,10,11,20}
{
  "response_selector": {
    "all_retrieval_intents": [
      "faq"
    ],
    "default": {
      "response": {
        "id": 1388783286124362000,
        "confidence": 1,
        "intent_response_key": "faq/is_legit",
        "response_templates": [
          {
            "text": "absolutely",
            "image": "https://i.imgur.com/nGF1K8f.jpg"
          },
          {
            "text": "I think so."
          }
        ]
        "template_name": "utter_faq/is_legit"
      },
      "ranking": [
        {
          "id": 1388783286124362000,
          "confidence": 1,
          "intent_response_key": "faq/is_legit"
        }
      ]
    }
  }
}
```
As a result of this, if you were previously querying for the key `full_retrieval_intent` as:
```python {2}
response_selector_output.get("default")
                        .get("full_retrieval_intent")
```
you should instead now do this:
```python {2-3}
response_selector_output.get("default")
                        .get("response")
                        .get("intent_response_key")
```


### Unfeaturized Slots

[Slots](domain.mdx#slots) of type [unfeaturized](domain.mdx#unfeaturized-slot) are
deprecated and will be removed in version 3.0. To ignore slot values during
a conversation, set the `influence_conversation` property of the slot to `false`.

The following snippet is an example of the deprecated unfeaturized slot usage:

```yaml-rasa
slots:
  username:
    type: unfeaturized
```

To update this to the new format, you can specify the expected data type `text` and
define that the slot should be ignored during the conversation.

```yaml-rasa
slots:
  username:
    type: text
    # Set `influence_conversation` to `false`
    # to ignore the slot value during the conversation.
    influence_conversation: false
```

If you don't require the slot to have a specific data type, you can use the new slot
type [any](domain.mdx#any-slot). This slot type is always ignored during a conversation
and does not make any assumptions regarding the data type of the slot value.

```yaml-rasa
slots:
  username:
    type: any
```

Please see the updated [slots documentation](domain.mdx#slots) for more information.

### Conversation sessions

[Conversation sessions](domain.mdx#session-configuration) are now enabled by default
if your [Domain](domain.mdx) does not contain a session configuration. Previously a
missing session configuration was treated as if conversation sessions were disabled.
You can explicitly disable conversation sessions using the following snippet:

```yaml-rasa title="domain.yml"
session_config:
  # A session expiration time of `0`
  # disables conversation sessions
  session_expiration_time: 0
```


### Dialogue Featurization

This section is only relevant if you explicitly defined [featurizers](./policies.mdx#featurizers)
in your policy configuration.

LabelTokenizerSingleStateFeaturizer is deprecated and will be removed in the future.
It should be replaced with SingleStateFeaturizer and some changes should be made to the NLU pipeline.
Add a `Tokenizer` with the option `intent_tokenization_flag: True` and `CountVectorsFeaturizer`
to the NLU pipeline.

For example:
```yaml-rasa {3-5}
language: en
pipeline:
  - name: WhitespaceTokenizer
    intent_tokenization_flag: True
  - name: CountVectorsFeaturizer
  # other components
policies:
  # other policies
  - name: TEDPolicy
    featurizer:
    - name: SingleStateFeaturizer

```

BinarySingleStateFeaturizer is deprecated and will be removed in the future.
You should replace it with `SingleStateFeaturizer` and a NLU pipeline
where `intent_tokenization_flag` of a Tokenizer is set to `False`.

For example:
```yaml-rasa {4}
language: en
pipeline:
  - name: WhitespaceTokenizer
    intent_tokenization_flag: False
  # other components
policies:
  # other policies
  - name: TEDPolicy
    featurizer:
    - name: SingleStateFeaturizer

```

### Deprecations

The deprecated [event brokers](./event-brokers.mdx) FileProducer, KafkaProducer, PikaProducer
and SQLProducer have been removed. If you used these brokers in your
`endpoints.yml` make sure to use the renamed variants instead:
  - FileProducer became FileEventBroker
  - KafkaProducer became KafkaEventBroker
  - PikaProducer became PikaEventBroker
  - SQLProducer became  SQLEventBroker

The deprecated EmbeddingIntentClassifier has been removed. If you used this
component in your pipeline configuration (`config.yml`) you can replace it
with [DIETClassifier](./components.mdx#dietclassifier).
It accepts the same configuration parameters.

The deprecated KerasPolicy has been removed. If you used this
component in your policies configuration (`config.yml`) you can replace it
with [TEDPolicy](./policies.mdx#ted-policy). It accepts the same configuration parameters.

## Rasa 1.7 to Rasa 1.8

:::caution
This is a release **breaking backwards compatibility**.
It is not possible to load previously trained models. Please make sure to retrain a
model before trying to use it with this improved version.

:::

### General

* The [TED Policy](./policies.mdx#ted-policy) replaced the `keras_policy` as recommended machine
  learning policy. New projects generated with `rasa init` will automatically use
  this policy. In case you want to change your existing model configuration to use the
  [TED Policy](./policies.mdx#ted-policy) add this to the `policies` section in your `config.yml`
  and remove potentially existing `KerasPolicy` entries:

  ```yaml-rasa
  policies:
  # - ... other policies
  - name: TEDPolicy
    max_history: 5
    epochs: 100
  ```

  The given snippet specifies default values for the parameters `max_history` and
  `epochs`. `max_history` is particularly important and strongly depends on your stories.
  Please see the docs of the [TED Policy](./policies.mdx#ted-policy) if you want to customize them.

* All pre-defined pipeline templates are deprecated. **Any templates you use will be
  mapped to the new configuration, but the underlying architecture is the same**.
  Take a look at [Tuning Your Model](./tuning-your-model.mdx) to decide on what components you should use
  in your configuration file.

* The Embedding Policy was renamed to [TED Policy](./policies.mdx#ted-policy). The functionality of the policy stayed the same.
  Please update your configuration files to use `TEDPolicy` instead of `EmbeddingPolicy`.

* Most of the model options for `EmbeddingPolicy`, `EmbeddingIntentClassifier`, and `ResponseSelector` got
  renamed. Please update your configuration files using the following mapping:

  |      Old model option       |                  New model option                   |
  |-----------------------------|-----------------------------------------------------|
  |hidden_layers_sizes_a        |dictionary “hidden_layers_sizes” with key “text”     |
  |hidden_layers_sizes_b        |dictionary “hidden_layers_sizes” with key “label”    |
  |hidden_layers_sizes_pre_dial |dictionary “hidden_layers_sizes” with key “dialogue” |
  |hidden_layers_sizes_bot      |dictionary “hidden_layers_sizes” with key “label”    |
  |num_transformer_layers       |number_of_transformer_layers                         |
  |num_heads                    |number_of_attention_heads                            |
  |max_seq_length               |maximum_sequence_length                              |
  |dense_dim                    |dense_dimension                                      |
  |embed_dim                    |embedding_dimension                                  |
  |num_neg                      |number_of_negative_examples                          |
  |mu_pos                       |maximum_positive_similarity                          |
  |mu_neg                       |maximum_negative_similarity                          |
  |use_max_sim_neg              |use_maximum_negative_similarity                      |
  |C2                           |regularization_constant                              |
  |C_emb                        |negative_margin_scale                                |
  |droprate_a                   |droprate_dialogue                                    |
  |droprate_b                   |droprate_label                                       |
  |evaluate_every_num_epochs    |evaluate_every_number_of_epochs                      |
  |evaluate_on_num_examples     |evaluate_on_number_of_examples                       |

  Old configuration options will be mapped to the new names, and a warning will be thrown.
  However, these will be deprecated in a future release.

* The Embedding Intent Classifier is now deprecated and will be replaced by [DIETClassifier](./components.mdx#dietclassifier)
  in the future.
  `DIETClassfier` performs intent classification as well as entity recognition.
  If you want to get the same model behavior as the current `EmbeddingIntentClassifier`, you can use
  the following configuration of `DIETClassifier`:

  ```yaml-rasa
  pipeline:
  # - ... other components
  - name: DIETClassifier
    hidden_layers_sizes:
      text: [256, 128]
    number_of_transformer_layers: 0
    weight_sparsity: 0
    intent_classification: True
    entity_recognition: False
    use_masked_language_model: False
    BILOU_flag: False
    # ... any other parameters
  ```

  See [DIETClassifier](./components.mdx#dietclassifier) for more information about the new component.
  Specifying `EmbeddingIntentClassifier` in the configuration maps to the above component definition, the
  behavior is unchanged from previous versions.

* `CRFEntityExtractor` is now deprecated and will be replaced by `DIETClassifier` in the future. If you want to
  get the same model behavior as the current `CRFEntityExtractor`, you can use the following configuration:

  ```yaml-rasa
  pipeline:
  # - ... other components
  - name: LexicalSyntacticFeaturizer
    features: [
      ["low", "title", "upper"],
      [
        "BOS",
        "EOS",
        "low",
        "prefix5",
        "prefix2",
        "suffix5",
        "suffix3",
        "suffix2",
        "upper",
        "title",
        "digit",
      ],
      ["low", "title", "upper"],
    ]
  - name: DIETClassifier
    intent_classification: False
    entity_recognition: True
    use_masked_language_model: False
    number_of_transformer_layers: 0
    # ... any other parameters
  ```

  `CRFEntityExtractor` featurizes user messages on its own, it does not depend on any featurizer.
  We extracted the featurization from the component into the new featurizer [LexicalSyntacticFeaturizer](./components.mdx#lexicalsyntacticfeaturizer). Thus,
  in order to obtain the same results as before, you need to add this featurizer to your pipeline before the
  [DIETClassifier](./components.mdx#dietclassifier).
  Specifying `CRFEntityExtractor` in the configuration maps to the above component definition, the behavior
  is unchanged from previous versions.

* If your pipeline contains `CRFEntityExtractor` and `EmbeddingIntentClassifier` you can substitute both
  components with [DIETClassifier](./components.mdx#dietclassifier). You can use the following pipeline for that:

  ```yaml-rasa
  pipeline:
  # - ... other components
  - name: LexicalSyntacticFeaturizer
    features: [
      ["low", "title", "upper"],
      [
        "BOS",
        "EOS",
        "low",
        "prefix5",
        "prefix2",
        "suffix5",
        "suffix3",
        "suffix2",
        "upper",
        "title",
        "digit",
      ],
      ["low", "title", "upper"],
    ]
  - name: DIETClassifier
    number_of_transformer_layers: 0
    # ... any other parameters
  ```

## Rasa 1.6 to Rasa 1.7

### General

* By default, the `EmbeddingIntentClassifier`, `EmbeddingPolicy`, and `ResponseSelector` will
  now normalize the top 10 confidence results if the `loss_type` is `"softmax"` (which has been
  default since 1.3, see [Rasa 1.2 to Rasa 1.3](./migration-guide.mdx#rasa-12-to-rasa-13)). This is configurable via the `ranking_length`
  configuration parameter; to turn off normalization to match the previous behavior, set `ranking_length: 0`.

## Rasa 1.2 to Rasa 1.3

:::caution
This is a release **breaking backwards compatibility**.
It is not possible to load previously trained models. Please make sure to retrain a
model before trying to use it with this improved version.

:::

### General

* Default parameters of `EmbeddingIntentClassifier` are changed. See
  the Components page for details.
  Architecture implementation is changed as well, so **old trained models cannot be loaded**.
  Default parameters and architecture for `EmbeddingPolicy` are changed. See [Policies](./policies.mdx) for details.
  It uses transformer instead of lstm. **Old trained models cannot be loaded**.
  They use `inner` similarity and `softmax` loss by default instead of
  `cosine` similarity and `margin` loss (can be set in config file).
  They use `balanced` batching strategy by default to counteract class imbalance problem.
  The meaning of `evaluate_on_num_examples` is changed. If it is non zero, random examples will be
  picked by stratified split and used as **hold out** validation set, so they will be excluded from training data.
  We suggest to set it to zero (default) if data set contains a lot of unique examples of dialogue turns.
  Removed `label_tokenization_flag` and `label_split_symbol` from component. Instead moved intent splitting to `Tokenizer` components via `intent_tokenization_flag` and `intent_split_symbol` flag.

* Default `max_history` for `EmbeddingPolicy` is `None` which means it'll use
  the `FullDialogueTrackerFeaturizer`. We recommend to set `max_history` to
  some finite value in order to use `MaxHistoryTrackerFeaturizer`
  for **faster training**. See [Featurizers](./policies.mdx#featurizers) for details.
  We recommend to increase `batch_size` for `MaxHistoryTrackerFeaturizer`
  (e.g. `"batch_size": [32, 64]`)

* **Compare** mode of `rasa train core` allows the whole core config comparison.
  Therefore, we changed the naming of trained models. They are named by config file
  name instead of policy name. Old naming style will not be read correctly when
  creating **compare** plots (`rasa test core`). Please remove old trained models
  in comparison folder and retrain. Normal core training is unaffected.

* We updated the **evaluation metric** for our **NER**. We report the weighted precision and f1-score.
  So far we included `no-entity` in this report. However, as most of the tokens actually don't have
  an entity set, this will influence the weighted precision and f1-score quite a bit. From now on we
  exclude `no-entity` from the evaluation. The overall metrics now only include proper entities. You
  might see a drop in the performance scores when running the evaluation again.

* `/` is reserved as a delimiter token to distinguish between retrieval intent and the corresponding response text
  identifier. Make sure you don't include `/` symbol in the name of your intents.


## Rasa NLU 0.14.x and Rasa Core 0.13.x to Rasa 1.0

:::caution
This is a release **breaking backwards compatibility**.
It is not possible to load previously trained models. Please make sure to retrain a
model before trying to use it with this improved version.

:::

### General

* The scripts in `rasa.core` and `rasa.nlu` can no longer be executed. To train, test, run, … an NLU or Core
  model, you should now use the command line interface `rasa`. The functionality is, for the most part, the same as before.
  Some changes in commands reflect the combined training and running of NLU and Core models, but NLU and Core can still
  be trained and used individually. If you attempt to run one of the old scripts in `rasa.core` or `rasa.nlu`,
  an error is thrown that points you to the command you
  should use instead. See all the new commands at [Command Line Interface](./command-line-interface.mdx).

* If you have written a custom output channel, all `send_` methods subclassed
  from the `OutputChannel` class need to take an additional `\*\*kwargs`
  argument. You can use these keyword args from your custom action code or the
  templates in your domain file to send any extra parameters used in your
  channel's send methods.

* If you were previously importing the `Button` or `Element` classes from
  `rasa_core.dispatcher`, these are now to be imported from `rasa_sdk.utils`.

* Rasa NLU and Core previously used <a href="https://legacy-docs.rasa.com/docs/nlu/0.15.1/migrations/?&_ga=2.218966814.608734414.1560704810-314462423.1543594887#id1" target="_blank" rel="nofollow noopener noreferrer">separate configuration files</a>.
  These two files should be merged into a single file either named `config.yml`, or passed via the `--config` parameter.

### Script parameters

* All script parameter names have been unified to follow the same schema.
  Any underscores (`_`) in arguments have been replaced with dashes (`-`).
  For example: `--max_history` has been changed to `--max-history`. You can
  see all of the script parameters in the `--help` output of the commands
  in the [Command Line Interface](./command-line-interface.mdx).

* The `--num_threads` parameter was removed from the `run` command. The
  server will always run single-threaded, but will now run asynchronously. If you want to
  make use of multiple processes, feel free to check out the [Sanic server
  documentation](https://sanic.readthedocs.io/en/stable/sanic/deploying.html#running-via-gunicorn).

* To avoid conflicts in script parameter names, connectors in the `run` command now need to be specified with
  `--connector`, as `-c` is no longer supported. The maximum history in the `rasa visualize` command needs to be
  defined with `--max-history`. Output paths and log files cannot be specified with `-o` anymore; `--out` and
  `--log-file` should be used. NLU data has been standarized to be `--nlu` and the name of
  any kind of data files or directory to be `--data`.

### HTTP API

* There are numerous HTTP API endpoint changes which can be found [here](./http-api.mdx).<|MERGE_RESOLUTION|>--- conflicted
+++ resolved
@@ -10,9 +10,8 @@
 This page contains information about changes between major versions and
 how you can migrate from one version to another.
 
-<<<<<<< HEAD
-=======
 ## Rasa 2.3 to Rasa 2.4
+
 ### Deprecating `template` for `response`
 NLG Server
 - Changed request format to send `response` as well as `template` as a field. The `template` field will be removed in Rasa Open Source 3.0.0.
@@ -34,7 +33,7 @@
 - The field `template_name` will be deprecated in Rasa Open Source 3.0.0. Please use `utter_action` instead. Please see [here](./components.mdx#selectors) for more details.
 - The field `response_templates` will be deprecated in Rasa Open Source 3.0.0. Please use `responses` instead. Please see [here](./components.mdx#selectors) for more details.
 
->>>>>>> 4e618780
+
 ## Rasa 2.3.3 to Rasa 2.3.4
 
 :::caution
