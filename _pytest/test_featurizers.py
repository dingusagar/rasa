--- conflicted
+++ resolved
@@ -3,7 +3,7 @@
 
 
 def test_spacy():
-<<<<<<< HEAD
+
     def test_sentence(sentence, language, _ref):
         import spacy
         from rasa_nlu.featurizers.spacy_featurizer import SpacyFeaturizer
@@ -21,31 +21,14 @@
     test_sentence(u"hey wie geht es dir",
                   'de',
                   _ref=np.array([-0.0518572, -0.13645099,  0.34630662,  0.29546982, -0.0153512]))
-=======
-    import spacy
-    from rasa_nlu.featurizers.spacy_featurizer import SpacyFeaturizer
-    nlp = spacy.load('en')
-    sentence =u"hey how are you today"
-    doc=nlp(sentence)
-    ftr = SpacyFeaturizer(nlp)
-    vecs = ftr.create_bow_vecs([sentence])
-    assert np.allclose(doc.vector[:5],np.array([0.02188552,  0.00557156, -0.01211646, -0.00866477,  0.02179166]),atol=1e-5)
-    assert np.allclose(vecs[0], doc.vector,atol=1e-5)
->>>>>>> 2cc04379
 
 
 def test_mitie():
     from rasa_nlu.featurizers.mitie_featurizer import MITIEFeaturizer
-<<<<<<< HEAD
+
     filename = os.environ.get('MITIE_FILE')
     if (filename and os.path.isfile(filename)):
         ftr = MITIEFeaturizer(os.environ.get('MITIE_FILE'))
         sentence = "Hey how are you today"
         vecs = ftr.create_bow_vecs([sentence])
-        assert np.allclose(vecs[0][:5], np.array([0., -4.4551446, 0.26073121, -1.46632245, -1.84205751]), atol=1e-5)
-=======
-    ftr = MITIEFeaturizer(os.environ.get('MITIE_FILE','data/total_word_feature_extractor.dat'))
-    sentence = "Hey how are you today"
-    vecs = ftr.create_bow_vecs([sentence])
-    assert np.allclose(vecs[0][:5],np.array([ 0.        , -4.4551446 ,  0.26073121, -1.46632245, -1.84205751]),atol=1e-5)
->>>>>>> 2cc04379
+        assert np.allclose(vecs[0][:5], np.array([0., -4.4551446, 0.26073121, -1.46632245, -1.84205751]), atol=1e-5)