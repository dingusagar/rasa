--- conflicted
+++ resolved
@@ -1,9 +1,5 @@
 import glob
-<<<<<<< HEAD
-from typing import Dict, Text, Optional
-=======
-from typing import Any, Dict, Text
->>>>>>> 2621c439
+from typing import Dict, Text, Optional, Any
 
 import pytest
 
@@ -13,30 +9,17 @@
 )
 from rasa.shared.core.events import ActionExecuted
 from tests.core.conftest import ExamplePolicy
-<<<<<<< HEAD
 import rasa.core.config
-=======
-import rasa.core.config as core_config
->>>>>>> 2621c439
 from rasa.core.policies.memoization import MemoizationPolicy
 from rasa.core.policies.fallback import FallbackPolicy
 from rasa.core.policies.form_policy import FormPolicy
 from rasa.core.policies.ensemble import PolicyEnsemble
-<<<<<<< HEAD
-=======
-from rasa.core.featurizers.single_state_featurizer import BinarySingleStateFeaturizer
-from rasa.core.featurizers.tracker_featurizers import MaxHistoryTrackerFeaturizer
 from rasa.shared.core.domain import Domain
->>>>>>> 2621c439
 
 
 @pytest.mark.parametrize("filename", glob.glob("data/test_config/example_config.yaml"))
 def test_load_config(filename):
-<<<<<<< HEAD
     loaded = rasa.core.config.load(filename)
-=======
-    loaded = core_config.load(filename)
->>>>>>> 2621c439
     assert len(loaded) == 2
     assert isinstance(loaded[0], MemoizationPolicy)
     assert isinstance(loaded[1], ExamplePolicy)
@@ -94,7 +77,6 @@
             check_fallback(policy)
 
 
-<<<<<<< HEAD
 @pytest.mark.parametrize(
     "config, expected_config, nr_new_rules, expected_triggered_action",
     [
@@ -285,8 +267,7 @@
             for event in added_rules[0].events
         )
 
-    # TODO: Test that correct action is triggered in FAQ rule!
-=======
+
 TEST_MIGRATED_MAPPING_POLICIES = [
     # no changes, no MappingPolicy
     (
@@ -344,12 +325,11 @@
 ):
     rules = []
     domain = Domain.from_dict(domain_dict)
-    config, domain, rules = core_config.migrate_mapping_policy_to_rules(
+    config, domain, rules = rasa.core.config.migrate_mapping_policy_to_rules(
         config, domain, rules
     )
 
     assert config == expected_results["config"]
     assert domain.cleaned_domain()["intents"] == expected_results["domain_intents"]
     assert rules == expected_results["rules"]
-    assert len(rules) == expected_results["rules_count"]
->>>>>>> 2621c439
+    assert len(rules) == expected_results["rules_count"]