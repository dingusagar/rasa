--- conflicted
+++ resolved
@@ -4,11 +4,8 @@
 from __future__ import unicode_literals
 
 import logging
-<<<<<<< HEAD
 from builtins import str
-=======
 import os
->>>>>>> fa3d6f6e
 
 import matplotlib
 import pytest
@@ -96,22 +93,12 @@
 @pytest.fixture(scope="session")
 def trained_moodbot_path():
     train.train_dialogue_model(
-<<<<<<< HEAD
-            domain_file="examples/moodbot/domain.yml",
-            stories_file="examples/moodbot/data/stories.md",
-            output_path=model_path,
-            nlu_model_path=None,
-            max_history=None,
-            kwargs=None
-=======
         domain_file="examples/moodbot/domain.yml",
         stories_file="examples/moodbot/data/stories.md",
         output_path=MOODBOT_MODEL_PATH,
-        use_online_learning=False,
         nlu_model_path=None,
         max_history=None,
         kwargs=None
->>>>>>> fa3d6f6e
     )
 
     return MOODBOT_MODEL_PATH
