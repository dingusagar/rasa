# -*- coding: utf-8 -*-
from __future__ import absolute_import
from __future__ import division
from __future__ import print_function
from __future__ import unicode_literals

import json
import os
import signal
import uuid
from multiprocessing import Process

import pytest
from builtins import str
from freezegun import freeze_time
from pytest_localserver.http import WSGIServer

import rasa_core
from rasa_core import server, events
from rasa_core.actions.action import ACTION_LISTEN_NAME
from rasa_core.agent import Agent
from rasa_core.channels import UserMessage
from rasa_core.channels import CollectingOutputChannel
from rasa_core.events import (
    UserUttered, BotUttered, SlotSet, Event, ActionExecuted)
from rasa_core.interpreter import RegexInterpreter
<<<<<<< HEAD
from rasa_core.policies.augmented_memoization import \
    AugmentedMemoizationPolicy
from rasa_core.remote import RasaCoreClient
=======
from rasa_core.policies.memoization import AugmentedMemoizationPolicy
from rasa_core.remote import RasaCoreClient, RemoteAgent
>>>>>>> 16673070
from tests.conftest import DEFAULT_STORIES_FILE

# a couple of event instances that we can use for testing
test_events = [
    Event.from_parameters({"event": UserUttered.type_name,
                           "text": "/goodbye",
                           "parse_data": {
                               "intent": {
                                   "confidence": 1.0, "name": "greet"},
                               "entities": []}
                           }),
    BotUttered("Welcome!", {"test": True}),
    SlotSet("cuisine", 34),
    SlotSet("cuisine", "34"),
    SlotSet("location", None),
    SlotSet("location", [34, "34", None]),
]


@pytest.fixture(scope="module")
def http_app(request, core_server):
    http_server = WSGIServer(application=core_server)
    http_server.start()

    request.addfinalizer(http_server.stop)
    return http_server.url


@pytest.fixture(scope="module")
def core_server(tmpdir_factory):
    model_path = tmpdir_factory.mktemp("model").strpath

    agent = Agent("data/test_domains/default.yml",
                  policies=[AugmentedMemoizationPolicy(max_history=3)])

    training_data = agent.load_data(DEFAULT_STORIES_FILE)
    agent.train(training_data)
    agent.persist(model_path)

    return server.create_app(model_path,
                             interpreter=RegexInterpreter())


@pytest.fixture(scope="module")
def app(core_server):
    return core_server.test_client()


def test_root(app):
    response = app.get("http://dummy/")
    content = response.get_data(as_text=True)
    assert response.status_code == 200 and content.startswith("hello")


def test_version(app):
    response = app.get("http://dummy/version")
    content = response.get_json()
    assert response.status_code == 200
    assert content.get("version") == rasa_core.__version__


@freeze_time("2018-01-01")
def test_requesting_non_existent_tracker(app):
    response = app.get("http://dummy/conversations/madeupid/tracker")
    content = response.get_json()
    assert response.status_code == 200
    assert content["paused"] is False
    assert content["slots"] == {"location": None, "cuisine": None}
    assert content["sender_id"] == "madeupid"
    assert content["events"] == [{"event": "action",
                                  "name": "action_listen",
                                  "timestamp": 1514764800}]
    assert content["latest_message"] == {"text": None,
                                         "intent": {},
                                         "entities": []}


def test_continue_on_non_existent_conversation(app):
    data = json.dumps({"events": [], "executed_action": None})
    response = app.post("http://dummy/conversations/myid/continue",
                        data=data, content_type='application/json')
    content = response.get_json()
    assert response.status_code == 200
    assert content["next_action"] == "action_listen"
    assert content["tracker"]["events"] is None
    assert content["tracker"]["paused"] is False
    assert content["tracker"]["sender_id"] == "myid"
    assert content["tracker"]["slots"] == {"location": None, "cuisine": None}
    assert content["tracker"]["latest_message"] == {"text": None,
                                                    "intent": {},
                                                    "entities": []}


def test_parse(app):
    data = json.dumps({"query": "/greet"})
    response = app.post("http://dummy/conversations/myid/parse",
                        data=data, content_type='application/json')
    content = response.get_json()
    assert response.status_code == 200
    assert content["next_action"] == "utter_greet"
    assert content["tracker"]["events"] is None
    assert content["tracker"]["paused"] is False
    assert content["tracker"]["sender_id"] == "myid"
    assert content["tracker"]["slots"] == {"location": None, "cuisine": None}
    assert content["tracker"]["latest_message"]["text"] == "/greet"
    assert content["tracker"]["latest_message"]["intent"] == {
        "confidence": 1.0,
        "name": "greet"}


def test_continue(app):
    data = json.dumps({"query": "/greet"})
    response = app.post("http://dummy/conversations/myid/parse",
                        data=data, content_type='application/json')
    content = response.get_json()
    assert response.status_code == 200

    data = json.dumps({"events": [], "executed_action": "utter_greet"})
    response = app.post("http://dummy/conversations/myid/continue",
                        data=data, content_type='application/json')
    content = response.get_json()
    assert response.status_code == 200

    assert content["next_action"] == "action_listen"
    assert content["tracker"]["events"] is None
    assert content["tracker"]["paused"] is False
    assert content["tracker"]["sender_id"] == "myid"
    assert content["tracker"]["slots"] == {"location": None, "cuisine": None}
    assert content["tracker"]["latest_message"]["text"] == "/greet"
    assert content["tracker"]["latest_message"]["intent"] == {
        "confidence": 1.0,
        "name": "greet"}


@pytest.mark.parametrize("event", test_events)
def test_pushing_events(app, event):
    cid = str(uuid.uuid1())
    conversation = "http://dummy/conversations/{}".format(cid)
    data = json.dumps({"query": "/greet"})
    response = app.post("{}/parse".format(conversation),
                        data=data, content_type='application/json')
    content = response.get_json()
    assert response.status_code == 200

    data = json.dumps({"events": [], "executed_action": "utter_greet"})
    response = app.post("{}/continue".format(conversation),
                        data=data, content_type='application/json')
    content = response.get_json()
    assert response.status_code == 200

    data = json.dumps([event.as_dict()])
    response = app.post("{}/tracker/events".format(conversation),
                        data=data, content_type='application/json')
    content = response.get_json()
    assert response.status_code == 200

    tracker_response = app.get("http://dummy/conversations/{}/tracker"
                               "".format(cid))
    tracker = tracker_response.get_json()
    assert tracker is not None
    assert len(tracker.get("events")) == 5

    evt = tracker.get("events")[4]
    assert Event.from_parameters(evt) == event


def test_put_tracker(app):
    data = json.dumps([event.as_dict() for event in test_events])
    response = app.put("http://dummy/conversations/pushtracker/tracker",
                       data=data, content_type='application/json')
    content = response.get_json()
    assert response.status_code == 200
    assert len(content["events"]) == len(test_events)
    assert content["sender_id"] == "pushtracker"

    tracker_response = app.get("http://dummy/conversations/pushtracker/tracker")
    tracker = tracker_response.get_json()
    assert tracker is not None
    evts = tracker.get("events")
    assert events.deserialise_events(evts) == test_events


def test_list_conversations(app):
    data = json.dumps({"query": "/greet"})
    response = app.post("http://dummy/conversations/myid/parse",
                        data=data, content_type='application/json')
    content = response.get_json()
    assert response.status_code == 200

    response = app.get("http://dummy/conversations")
    content = response.get_json()
    assert response.status_code == 200

    assert len(content) > 0
    assert "myid" in content


def test_remote_status(http_app):
    client = RasaCoreClient(http_app, None)

    status = client.status()

    assert status.get("version") == rasa_core.__version__


def test_remote_clients(http_app):
    client = RasaCoreClient(http_app, None)

    cid = str(uuid.uuid1())
    client.parse("/greet", cid)

    clients = client.clients()

    assert cid in clients


def test_remote_append_events(http_app):
    client = RasaCoreClient(http_app, None)

    cid = str(uuid.uuid1())

    client.append_events_to_tracker(cid, test_events[:2])

    tracker = client.tracker_json(cid)

    evts = tracker.get("events")
    expected = [ActionExecuted(ACTION_LISTEN_NAME)] + test_events[:2]
    assert events.deserialise_events(evts) == expected<|MERGE_RESOLUTION|>--- conflicted
+++ resolved
@@ -24,14 +24,8 @@
 from rasa_core.events import (
     UserUttered, BotUttered, SlotSet, Event, ActionExecuted)
 from rasa_core.interpreter import RegexInterpreter
-<<<<<<< HEAD
-from rasa_core.policies.augmented_memoization import \
-    AugmentedMemoizationPolicy
+from rasa_core.policies.memoization import AugmentedMemoizationPolicy
 from rasa_core.remote import RasaCoreClient
-=======
-from rasa_core.policies.memoization import AugmentedMemoizationPolicy
-from rasa_core.remote import RasaCoreClient, RemoteAgent
->>>>>>> 16673070
 from tests.conftest import DEFAULT_STORIES_FILE
 
 # a couple of event instances that we can use for testing
