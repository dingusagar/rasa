--- conflicted
+++ resolved
@@ -16,14 +16,11 @@
 from rasa.nlu.extractors.crf_entity_extractor import CRFEntityExtractor
 
 
-<<<<<<< HEAD
-=======
 def pipeline_from_components(*components: Text) -> List[Dict[Text, Text]]:
     return [{"name": c} for c in components]
 
 
 @pytest.mark.trains_model
->>>>>>> 776406cd
 async def test_train_persist_load_with_composite_entities(
     component_builder: ComponentBuilder, tmp_path: Path
 ):
