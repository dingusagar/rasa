import itertools
from collections import defaultdict, namedtuple

import json
import os
import logging
import numpy as np
import shutil
from typing import List, Optional, Text, Union
from tqdm import tqdm

from rasa.nlu import config, training_data, utils
from rasa.nlu.config import RasaNLUModelConfig
from rasa.nlu.extractors.crf_entity_extractor import CRFEntityExtractor
from rasa.nlu.model import Interpreter, Trainer, TrainingData

logger = logging.getLogger(__name__)

duckling_extractors = {"DucklingHTTPExtractor"}

known_duckling_dimensions = {
    "amount-of-money",
    "distance",
    "duration",
    "email",
    "number",
    "ordinal",
    "phone-number",
    "timezone",
    "temperature",
    "time",
    "url",
    "volume",
}

entity_processors = {"EntitySynonymMapper"}

CVEvaluationResult = namedtuple("Results", "train test")

IntentEvaluationResult = namedtuple(
    "IntentEvaluationResult", "target prediction message confidence"
)


def create_argument_parser():
    import argparse

    parser = argparse.ArgumentParser(
        description="evaluate a Rasa NLU pipeline with cross "
        "validation or on external data"
    )

    utils.add_logging_option_arguments(parser, default=logging.INFO)
    _add_arguments(parser)

    return parser


def _add_arguments(parser):
    parser.add_argument(
        "-d", "--data", required=True, help="file containing training/evaluation data"
    )

    parser.add_argument(
        "--mode",
        default="evaluation",
        help="evaluation|crossvalidation (evaluate "
        "pretrained model or train model "
        "by crossvalidation)",
    )

    # todo: make the two different modes two subparsers
    parser.add_argument(
        "-c", "--config", help="model configuration file (crossvalidation only)"
    )

    parser.add_argument(
        "-m", "--model", required=False, help="path to model (evaluation only)"
    )

    parser.add_argument(
        "-f",
        "--folds",
        required=False,
        default=10,
        help="number of CV folds (crossvalidation only)",
    )

    parser.add_argument(
        "--report",
        required=False,
        nargs="?",
        const="reports",
        default=False,
        help="output path to save the intent/entity metrics report",
    )

    parser.add_argument(
        "--successes",
        required=False,
        nargs="?",
        const="successes.json",
        default=False,
        help="output path to save successful predictions",
    )

    parser.add_argument(
        "--errors",
        required=False,
        default="errors.json",
        help="output path to save model errors",
    )

    parser.add_argument(
        "--histogram",
        required=False,
        default="hist.png",
        help="output path for the confidence histogram",
    )

    parser.add_argument(
        "--confmat",
        required=False,
        default="confmat.png",
        help="output path for the confusion matrix plot",
    )


def plot_confusion_matrix(
    cm, classes, normalize=False, title="Confusion matrix", cmap=None, zmin=1, out=None
) -> None:  # pragma: no cover
    """Print and plot the confusion matrix for the intent classification.
    Normalization can be applied by setting `normalize=True`."""
    import matplotlib.pyplot as plt
    from matplotlib.colors import LogNorm

    zmax = cm.max()
    plt.clf()
    if not cmap:
        cmap = plt.cm.Blues
    plt.imshow(
        cm,
        interpolation="nearest",
        cmap=cmap,
        aspect="auto",
        norm=LogNorm(vmin=zmin, vmax=zmax),
    )
    plt.title(title)
    plt.colorbar()
    tick_marks = np.arange(len(classes))
    plt.xticks(tick_marks, classes, rotation=90)
    plt.yticks(tick_marks, classes)

    if normalize:
        cm = cm.astype("float") / cm.sum(axis=1)[:, np.newaxis]
        logger.info("Normalized confusion matrix: \n{}".format(cm))
    else:
        logger.info("Confusion matrix, without normalization: \n{}".format(cm))

    thresh = cm.max() / 2.0
    for i, j in itertools.product(range(cm.shape[0]), range(cm.shape[1])):
        plt.text(
            j,
            i,
            cm[i, j],
            horizontalalignment="center",
            color="white" if cm[i, j] > thresh else "black",
        )

    plt.ylabel("True label")
    plt.xlabel("Predicted label")

    # save confusion matrix to file before showing it
    if out:
        fig = plt.gcf()
        fig.set_size_inches(20, 20)
        fig.savefig(out, bbox_inches="tight")


def plot_histogram(
    hist_data: List[List[float]], out: Optional[Text] = None
) -> None:  # pragma: no cover
    """Plot a histogram of the confidence distribution of the predictions in
    two columns.
    Wine-ish colour for the confidences of hits.
    Blue-ish colour for the confidences of misses.
    Saves the plot to a file."""
    import matplotlib.pyplot as plt

    colors = ["#009292", "#920000"]  #
    bins = [0.05 * i for i in range(1, 21)]

    plt.xlim([0, 1])
    plt.hist(hist_data, bins=bins, color=colors)
    plt.xticks(bins)
    plt.title("Intent Prediction Confidence Distribution")
    plt.xlabel("Confidence")
    plt.ylabel("Number of Samples")
    plt.legend(["hits", "misses"])

    if out:
        fig = plt.gcf()
        fig.set_size_inches(10, 10)
        fig.savefig(out, bbox_inches="tight")


def log_evaluation_table(
    report: Text, precision: float, f1: float, accuracy: float
) -> None:  # pragma: no cover
    """Log the sklearn evaluation metrics."""

    logger.info("F1-Score:  {}".format(f1))
    logger.info("Precision: {}".format(precision))
    logger.info("Accuracy:  {}".format(accuracy))
    logger.info("Classification report: \n{}".format(report))


def get_evaluation_metrics(targets, predictions, output_dict=False):
    """Compute the f1, precision, accuracy and summary report from sklearn."""
    from sklearn import metrics

    targets = clean_intent_labels(targets)
    predictions = clean_intent_labels(predictions)

    report = metrics.classification_report(
        targets, predictions, output_dict=output_dict
    )
    precision = metrics.precision_score(targets, predictions, average="weighted")
    f1 = metrics.f1_score(targets, predictions, average="weighted")
    accuracy = metrics.accuracy_score(targets, predictions)

    return report, precision, f1, accuracy


def remove_empty_intent_examples(intent_results):
    """Remove those examples without an intent."""

    filtered = []
    for r in intent_results:
        # substitute None values with empty string
        # to enable sklearn evaluation
        if r.prediction is None:
            r = r._replace(prediction="")

        if r.target != "" and r.target is not None:
            filtered.append(r)

    return filtered


def clean_intent_labels(labels):
    """Get rid of `None` intents. sklearn metrics do not support them."""
    return [l if l is not None else "" for l in labels]


def drop_intents_below_freq(td: TrainingData, cutoff: int = 5):
    """Remove intent groups with less than cutoff instances."""

    logger.debug("Raw data intent examples: {}".format(len(td.intent_examples)))
    keep_examples = [
        ex
        for ex in td.intent_examples
        if td.examples_per_intent[ex.get("intent")] >= cutoff
    ]

    return TrainingData(keep_examples, td.entity_synonyms, td.regex_features)


def save_json(data, filename):
    """Write out nlu classification to a file."""

    utils.write_to_file(filename, json.dumps(data, indent=4, ensure_ascii=False))


def collect_nlu_successes(intent_results, successes_filename):
    """Log messages which result in successful predictions
    and save them to file"""

    successes = [
        {
            "text": r.message,
            "intent": r.target,
            "intent_prediction": {"name": r.prediction, "confidence": r.confidence},
        }
        for r in intent_results
        if r.target == r.prediction
    ]

    if successes:
        save_json(successes, successes_filename)
        logger.info(
            "Model prediction successes saved to {}.".format(successes_filename)
        )
        logger.debug(
            "\n\nSuccessfully predicted the following intents: \n{}".format(successes)
        )
    else:
        logger.info("Your model made no successful predictions")


def collect_nlu_errors(intent_results, errors_filename):
    """Log messages which result in wrong predictions and save them to file"""

    errors = [
        {
            "text": r.message,
            "intent": r.target,
            "intent_prediction": {"name": r.prediction, "confidence": r.confidence},
        }
        for r in intent_results
        if r.target != r.prediction
    ]

    if errors:
        save_json(errors, errors_filename)
        logger.info("Model prediction errors saved to {}.".format(errors_filename))
        logger.debug(
            "\n\nThese intent examples could not be classified "
            "correctly: \n{}".format(errors)
        )
    else:
        logger.info("Your model made no errors")


def plot_intent_confidences(intent_results, intent_hist_filename):
    import matplotlib.pyplot as plt

    # create histogram of confidence distribution, save to file and display
    plt.gcf().clear()
    pos_hist = [r.confidence for r in intent_results if r.target == r.prediction]

    neg_hist = [r.confidence for r in intent_results if r.target != r.prediction]

    plot_histogram([pos_hist, neg_hist], intent_hist_filename)


def evaluate_intents(
    intent_results,
    report_folder,
    successes_filename,
    errors_filename,
    confmat_filename,
    intent_hist_filename,
):  # pragma: no cover
    """Creates a confusion matrix and summary statistics for intent predictions.
    Log samples which could not be classified correctly and save them to file.
    Creates a confidence histogram which is saved to file.
    Wrong and correct prediction confidences will be
    plotted in separate bars of the same histogram plot.
    Only considers those examples with a set intent.
    Others are filtered out. Returns a dictionary of containing the
    evaluation result."""

    # remove empty intent targets
    num_examples = len(intent_results)
    intent_results = remove_empty_intent_examples(intent_results)

    logger.info(
        "Intent Evaluation: Only considering those "
        "{} examples that have a defined intent out "
        "of {} examples".format(len(intent_results), num_examples)
    )

    targets, predictions = _targets_predictions_from(intent_results)

    if report_folder:
        report, precision, f1, accuracy = get_evaluation_metrics(
            targets, predictions, output_dict=True
        )

        report_filename = os.path.join(report_folder, "intent_report.json")

        save_json(report, report_filename)
        logger.info("Classification report saved to {}.".format(report_filename))

    else:
        report, precision, f1, accuracy = get_evaluation_metrics(targets, predictions)
        log_evaluation_table(report, precision, f1, accuracy)

    if successes_filename:
        # save classified samples to file for debugging
        collect_nlu_successes(intent_results, successes_filename)

    if errors_filename:
        # log and save misclassified samples to file for debugging
        collect_nlu_errors(intent_results, errors_filename)

    if confmat_filename:
        from sklearn.metrics import confusion_matrix
        from sklearn.utils.multiclass import unique_labels
        import matplotlib.pyplot as plt

        cnf_matrix = confusion_matrix(targets, predictions)
        labels = unique_labels(targets, predictions)
        plot_confusion_matrix(
            cnf_matrix,
            classes=labels,
            title="Intent Confusion matrix",
            out=confmat_filename,
        )
        plt.show()

        plot_intent_confidences(intent_results, intent_hist_filename)

        plt.show()

    predictions = [
        {
            "text": res.message,
            "intent": res.target,
            "predicted": res.prediction,
            "confidence": res.confidence,
        }
        for res in intent_results
    ]

    return {
        "predictions": predictions,
        "report": report,
        "precision": precision,
        "f1_score": f1,
        "accuracy": accuracy,
    }


def merge_labels(aligned_predictions, extractor=None):
    """Concatenates all labels of the aligned predictions.
    Takes the aligned prediction labels which are grouped for each message
    and concatenates them."""

    if extractor:
        label_lists = [ap["extractor_labels"][extractor] for ap in aligned_predictions]
    else:
        label_lists = [ap["target_labels"] for ap in aligned_predictions]

    flattened = list(itertools.chain(*label_lists))
    return np.array(flattened)


def substitute_labels(labels, old, new):
    """Replaces label names in a list of labels."""
    return [new if label == old else label for label in labels]


def evaluate_entities(
    targets, predictions, tokens, extractors, report_folder
):  # pragma: no cover
    """Creates summary statistics for each entity extractor.
    Logs precision, recall, and F1 per entity type for each extractor."""

    aligned_predictions = align_all_entity_predictions(
        targets, predictions, tokens, extractors
    )
    merged_targets = merge_labels(aligned_predictions)
    merged_targets = substitute_labels(merged_targets, "O", "no_entity")

    result = {}

    for extractor in extractors:
        merged_predictions = merge_labels(aligned_predictions, extractor)
        merged_predictions = substitute_labels(merged_predictions, "O", "no_entity")
        logger.info("Evaluation for entity extractor: {} ".format(extractor))
        if report_folder:
            report, precision, f1, accuracy = get_evaluation_metrics(
                merged_targets, merged_predictions, output_dict=True
            )

            report_filename = extractor + "_report.json"
            extractor_report = os.path.join(report_folder, report_filename)

            save_json(report, extractor_report)
            logger.info(
                "Classification report for '{}' saved to '{}'."
                "".format(extractor, extractor_report)
            )

        else:
            report, precision, f1, accuracy = get_evaluation_metrics(
                merged_targets, merged_predictions
            )
            log_evaluation_table(report, precision, f1, accuracy)

        result[extractor] = {
            "report": report,
            "precision": precision,
            "f1_score": f1,
            "accuracy": accuracy,
        }

    return result


def is_token_within_entity(token, entity):
    """Checks if a token is within the boundaries of an entity."""
    return determine_intersection(token, entity) == len(token.text)


def does_token_cross_borders(token, entity):
    """Checks if a token crosses the boundaries of an entity."""

    num_intersect = determine_intersection(token, entity)
    return 0 < num_intersect < len(token.text)


def determine_intersection(token, entity):
    """Calculates how many characters a given token and entity share."""

    pos_token = set(range(token.offset, token.end))
    pos_entity = set(range(entity["start"], entity["end"]))
    return len(pos_token.intersection(pos_entity))


def do_entities_overlap(entities):
    """Checks if entities overlap.
    I.e. cross each others start and end boundaries.
    :param entities: list of entities
    :return: boolean
    """

    sorted_entities = sorted(entities, key=lambda e: e["start"])
    for i in range(len(sorted_entities) - 1):
        curr_ent = sorted_entities[i]
        next_ent = sorted_entities[i + 1]
        if (
            next_ent["start"] < curr_ent["end"]
            and next_ent["entity"] != curr_ent["entity"]
        ):
            logger.warn("Overlapping entity {} with {}".format(curr_ent, next_ent))
            return True

    return False


def find_intersecting_entites(token, entities):
    """Finds the entities that intersect with a token.
    :param token: a single token
    :param entities: entities found by a single extractor
    :return: list of entities
    """

    candidates = []
    for e in entities:
        if is_token_within_entity(token, e):
            candidates.append(e)
        elif does_token_cross_borders(token, e):
            candidates.append(e)
            logger.debug(
                "Token boundary error for token {}({}, {}) "
                "and entity {}"
                "".format(token.text, token.offset, token.end, e)
            )
    return candidates


def pick_best_entity_fit(token, candidates):
    """Determines the token label given intersecting entities.
    :param token: a single token
    :param candidates: entities found by a single extractor
    :return: entity type
    """

    if len(candidates) == 0:
        return "O"
    elif len(candidates) == 1:
        return candidates[0]["entity"]
    else:
        best_fit = np.argmax([determine_intersection(token, c) for c in candidates])
        return candidates[best_fit]["entity"]


def determine_token_labels(token, entities, extractors):
    """Determines the token label given entities that do not overlap.
    Args:
        token: a single token
        entities: entities found by a single extractor
        extractors: list of extractors
    Returns:
        entity type
    """

    if len(entities) == 0:
        return "O"
    if not do_extractors_support_overlap(extractors) and do_entities_overlap(entities):
        raise ValueError("The possible entities should not overlap")

    candidates = find_intersecting_entites(token, entities)
    return pick_best_entity_fit(token, candidates)


def do_extractors_support_overlap(extractors):
    """Checks if extractors support overlapping entities
    """
    if extractors is None:
        return False
    return CRFEntityExtractor.name not in extractors


def align_entity_predictions(targets, predictions, tokens, extractors):
    """Aligns entity predictions to the message tokens.
    Determines for every token the true label based on the
    prediction targets and the label assigned by each
    single extractor.
    :param targets: list of target entities
    :param predictions: list of predicted entities
    :param tokens: original message tokens
    :param extractors: the entity extractors that should be considered
    :return: dictionary containing the true token labels and token labels
             from the extractors
    """

    true_token_labels = []
    entities_by_extractors = {extractor: [] for extractor in extractors}
    for p in predictions:
        entities_by_extractors[p["extractor"]].append(p)
    extractor_labels = {extractor: [] for extractor in extractors}
    for t in tokens:
        true_token_labels.append(determine_token_labels(t, targets, None))
        for extractor, entities in entities_by_extractors.items():
            extracted = determine_token_labels(t, entities, extractor)
            extractor_labels[extractor].append(extracted)

    return {
        "target_labels": true_token_labels,
        "extractor_labels": dict(extractor_labels),
    }


def align_all_entity_predictions(targets, predictions, tokens, extractors):
    """ Aligns entity predictions to the message tokens for the whole dataset
        using align_entity_predictions
    :param targets: list of lists of target entities
    :param predictions: list of lists of predicted entities
    :param tokens: list of original message tokens
    :param extractors: the entity extractors that should be considered
    :return: list of dictionaries containing the true token labels and token
             labels from the extractors
    """

    aligned_predictions = []
    for ts, ps, tks in zip(targets, predictions, tokens):
        aligned_predictions.append(align_entity_predictions(ts, ps, tks, extractors))

    return aligned_predictions


def get_intent_targets(test_data):  # pragma: no cover
    """Extracts intent targets from the test data."""
    return [e.get("intent", "") for e in test_data.training_examples]


def get_entity_targets(test_data):
    """Extracts entity targets from the test data."""
    return [e.get("entities", []) for e in test_data.training_examples]


def extract_intent(result):  # pragma: no cover
    """Extracts the intent from a parsing result."""
    return result.get("intent", {}).get("name")


def extract_entities(result):  # pragma: no cover
    """Extracts entities from a parsing result."""
    return result.get("entities", [])


def extract_message(result):  # pragma: no cover
    """Extracts the original message from a parsing result."""
    return result.get("text", {})


def extract_confidence(result):  # pragma: no cover
    """Extracts the confidence from a parsing result."""
    return result.get("intent", {}).get("confidence")


def get_predictions(interpreter, test_data, intent_targets):  # pragma: no cover
    """Run the model for the test set and extracts intents and entities.

    Return intent and entity predictions, the original messages and the
    confidences of the predictions."""

    logger.info("Running model for predictions:")

    intent_results, entity_predictions, tokens = [], [], []

    # cycle makes sure we use all training examples if there are
    # no intent targets
    samples_with_targets = zip(
        test_data.training_examples, itertools.cycle(intent_targets)
    )

    for e, target in tqdm(samples_with_targets, total=len(test_data.training_examples)):
        res = interpreter.parse(e.text, only_output_properties=False)

        if is_intent_classifier_present(interpreter):
            intent_results.append(
                IntentEvaluationResult(
                    target,
                    extract_intent(res),
                    extract_message(res),
                    extract_confidence(res),
                )
            )

        entity_predictions.append(extract_entities(res))
        try:
            tokens.append(res["tokens"])
        except KeyError:
            logger.debug(
                "No tokens present, which is fine if you don't "
                "have a tokenizer in your pipeline"
            )

    return intent_results, entity_predictions, tokens


def get_entity_extractors(interpreter):
    """Finds the names of entity extractors used by the interpreter.
    Processors are removed since they do not
    detect the boundaries themselves."""

    extractors = set([c.name for c in interpreter.pipeline if "entities" in c.provides])
    return extractors - entity_processors


def is_intent_classifier_present(interpreter):
    """Checks whether intent classifier is present"""

    intent_classifier = [c.name for c in interpreter.pipeline if "intent" in c.provides]
    return intent_classifier != []


def combine_extractor_and_dimension_name(extractor, dim):
    """Joins the duckling extractor name with a dimension's name."""
    return "{} ({})".format(extractor, dim)


def get_duckling_dimensions(interpreter, duckling_extractor_name):
    """Gets the activated dimensions of a duckling extractor.
    If there are no activated dimensions, it uses all known
    dimensions as a fallback."""

    component = find_component(interpreter, duckling_extractor_name)
    if component.component_config["dimensions"]:
        return component.component_config["dimensions"]
    else:
        return known_duckling_dimensions


def find_component(interpreter, component_name):
    """Finds a component in a pipeline."""

    for c in interpreter.pipeline:
        if c.name == component_name:
            return c
    return None


def remove_duckling_extractors(extractors):
    """Removes duckling exctractors"""
    used_duckling_extractors = duckling_extractors.intersection(extractors)
    for duckling_extractor in used_duckling_extractors:
        logger.info("Skipping evaluation of {}".format(duckling_extractor))
        extractors.remove(duckling_extractor)

    return extractors


def remove_duckling_entities(entity_predictions):
    """Removes duckling entity predictions"""

    patched_entity_predictions = []
    for entities in entity_predictions:
        patched_entities = []
        for e in entities:
            if e["extractor"] not in duckling_extractors:
                patched_entities.append(e)
        patched_entity_predictions.append(patched_entities)

    return patched_entity_predictions


def run_evaluation(
    data_path,
    model,
    report_folder=None,
    successes_filename=None,
    errors_filename="errors.json",
    confmat_filename=None,
    intent_hist_filename=None,
    component_builder=None,
):  # pragma: no cover
    """Evaluate intent classification and entity extraction."""

    # get the metadata config from the package data
    if isinstance(model, Interpreter):
        interpreter = model
    else:
        interpreter = Interpreter.load(model, component_builder)
    test_data = training_data.load_data(data_path, interpreter.model_metadata.language)

    extractors = get_entity_extractors(interpreter)

    if is_intent_classifier_present(interpreter):
        intent_targets = get_intent_targets(test_data)
    else:
        intent_targets = [None] * test_data.training_examples

    intent_results, entity_predictions, tokens = get_predictions(
        interpreter, test_data, intent_targets
    )

    if duckling_extractors.intersection(extractors):
        entity_predictions = remove_duckling_entities(entity_predictions)
        extractors = remove_duckling_extractors(extractors)

    result = {"intent_evaluation": None, "entity_evaluation": None}

    if report_folder:
        utils.create_dir(report_folder)

    if is_intent_classifier_present(interpreter):

        logger.info("Intent evaluation results:")
        result["intent_evaluation"] = evaluate_intents(
            intent_results,
            report_folder,
            successes_filename,
            errors_filename,
            confmat_filename,
            intent_hist_filename,
        )

    if extractors:
        entity_targets = get_entity_targets(test_data)

        logger.info("Entity evaluation results:")
        result["entity_evaluation"] = evaluate_entities(
            entity_targets, entity_predictions, tokens, extractors, report_folder
        )

    return result


def generate_folds(n, td):
    """Generates n cross validation folds for training data td."""

    from sklearn.model_selection import StratifiedKFold

    skf = StratifiedKFold(n_splits=n, shuffle=True)
    x = td.intent_examples
    y = [example.get("intent") for example in x]
    for i_fold, (train_index, test_index) in enumerate(skf.split(x, y)):
        logger.debug("Fold: {}".format(i_fold))
        train = [x[i] for i in train_index]
        test = [x[i] for i in test_index]
        yield (
            TrainingData(
                training_examples=train,
                entity_synonyms=td.entity_synonyms,
                regex_features=td.regex_features,
            ),
            TrainingData(
                training_examples=test,
                entity_synonyms=td.entity_synonyms,
                regex_features=td.regex_features,
            ),
        )


def combine_result(intent_results, entity_results, interpreter, data):
    """Combines intent and entity result for crossvalidation folds"""

    intent_current_result, entity_current_result = compute_metrics(interpreter, data)

    intent_results = {
        k: v + intent_results[k] for k, v in intent_current_result.items()
    }

    for k, v in entity_current_result.items():
        entity_results[k] = {
            key: val + entity_results[k][key] for key, val in v.items()
        }

    return intent_results, entity_results


def cross_validate(
    data: TrainingData, n_folds: int, nlu_config: Union[RasaNLUModelConfig, Text]
) -> CVEvaluationResult:
    """Stratified cross validation on data.

    Args:
        data: Training Data
        n_folds: integer, number of cv folds
        nlu_config: nlu config file

    Returns:
        dictionary with key, list structure, where each entry in list
              corresponds to the relevant result for one fold
    """
    from collections import defaultdict
    import tempfile

    if isinstance(nlu_config, str):
        nlu_config = config.load(nlu_config)

    trainer = Trainer(nlu_config)
    intent_train_results = defaultdict(list)
    intent_test_results = defaultdict(list)
    entity_train_results = defaultdict(lambda: defaultdict(list))
    entity_test_results = defaultdict(lambda: defaultdict(list))
    tmp_dir = tempfile.mkdtemp()

    for train, test in generate_folds(n_folds, data):
        interpreter = trainer.train(train)

        # calculate train accuracy
        intent_train_results, entity_train_results = combine_result(
            intent_train_results, entity_train_results, interpreter, train
        )
        # calculate test accuracy
        intent_test_results, entity_test_results = combine_result(
            intent_test_results, entity_test_results, interpreter, test
        )

    shutil.rmtree(tmp_dir, ignore_errors=True)

    return (
        CVEvaluationResult(dict(intent_train_results), dict(intent_test_results)),
        CVEvaluationResult(dict(entity_train_results), dict(entity_test_results)),
    )


def _targets_predictions_from(intent_results):
    return zip(*[(r.target, r.prediction) for r in intent_results])


def compute_metrics(interpreter, corpus):
    """Computes metrics for intent classification and entity extraction."""

    intent_targets = get_intent_targets(corpus)
    intent_results, entity_predictions, tokens = get_predictions(
        interpreter, corpus, intent_targets
    )
    intent_results = remove_empty_intent_examples(intent_results)

    intent_metrics = _compute_intent_metrics(intent_results, interpreter, corpus)
    entity_metrics = _compute_entity_metrics(
        entity_predictions, tokens, interpreter, corpus
    )

    return intent_metrics, entity_metrics


def _compute_intent_metrics(intent_results, interpreter, corpus):
    """Computes intent evaluation metrics for a given corpus and
    returns the results
    """
    # compute fold metrics
    targets, predictions = _targets_predictions_from(intent_results)
    _, precision, f1, accuracy = get_evaluation_metrics(targets, predictions)

    return {"Accuracy": [accuracy], "F1-score": [f1], "Precision": [precision]}


def _compute_entity_metrics(entity_predictions, tokens, interpreter, corpus):
    """Computes entity evaluation metrics for a given corpus and
    returns the results
    """
    entity_results = defaultdict(lambda: defaultdict(list))
    extractors = get_entity_extractors(interpreter)

    if duckling_extractors.intersection(extractors):
        entity_predictions = remove_duckling_entities(entity_predictions)
        extractors = remove_duckling_extractors(extractors)

    if not extractors:
        return entity_results

    entity_targets = get_entity_targets(corpus)

    aligned_predictions = align_all_entity_predictions(
        entity_targets, entity_predictions, tokens, extractors
    )

    merged_targets = merge_labels(aligned_predictions)
    merged_targets = substitute_labels(merged_targets, "O", "no_entity")

    for extractor in extractors:
        merged_predictions = merge_labels(aligned_predictions, extractor)
        merged_predictions = substitute_labels(merged_predictions, "O", "no_entity")
        _, precision, f1, accuracy = get_evaluation_metrics(
            merged_targets, merged_predictions
        )
        entity_results[extractor]["Accuracy"].append(accuracy)
        entity_results[extractor]["F1-score"].append(f1)
        entity_results[extractor]["Precision"].append(precision)

    return entity_results


def return_results(results, dataset_name):
    """Returns results of crossvalidation
    :param results: dictionary of results returned from cv
    :param dataset_name: string of which dataset the results are from, e.g.
                    test/train
    """

    for k, v in results.items():
        logger.info(
            "{} {}: {:.3f} ({:.3f})".format(dataset_name, k, np.mean(v), np.std(v))
        )


def return_entity_results(results, dataset_name):
    """Returns entity results of crossvalidation
    :param results: dictionary of dictionaries of results returned from cv
    :param dataset_name: string of which dataset the results are from, e.g.
                    test/train
    """
    for extractor, result in results.items():
        logger.info("Entity extractor: {}".format(extractor))
        return_results(result, dataset_name)


def main():
    parser = create_argument_parser()
    cmdline_args = parser.parse_args()
    utils.configure_colored_logging(cmdline_args.loglevel)

    if cmdline_args.mode == "crossvalidation":

        # TODO: move parsing into sub parser
        # manual check argument dependency
        if cmdline_args.model is not None:
            parser.error(
                "Crossvalidation will train a new model "
                "- do not specify external model."
            )

        if cmdline_args.config is None:
            parser.error(
                "Crossvalidation will train a new model "
                "you need to specify a model configuration."
            )

        nlu_config = config.load(cmdline_args.config)
        data = training_data.load_data(cmdline_args.data)
        data = drop_intents_below_freq(data, cutoff=5)
        results, entity_results = cross_validate(
            data, int(cmdline_args.folds), nlu_config
        )
        logger.info("CV evaluation (n={})".format(cmdline_args.folds))

        if any(results):
            logger.info("Intent evaluation results")
            return_results(results.train, "train")
            return_results(results.test, "test")
        if any(entity_results):
            logger.info("Entity evaluation results")
            return_entity_results(entity_results.train, "train")
            return_entity_results(entity_results.test, "test")

    elif cmdline_args.mode == "evaluation":
        run_evaluation(
            cmdline_args.data,
            cmdline_args.model,
            cmdline_args.report,
            cmdline_args.successes,
            cmdline_args.errors,
            cmdline_args.confmat,
            cmdline_args.histogram,
        )

    logger.info("Finished evaluation")


<<<<<<< HEAD
if __name__ == "__main__":  # pragma: no cover
    main()
=======
if __name__ == '__main__':
    raise RuntimeError("Calling `rasa.nlu.test` directly is "
                       "no longer supported. "
                       "Please use `rasa test nlu` instead.")
>>>>>>> cd85fb05
<|MERGE_RESOLUTION|>--- conflicted
+++ resolved
@@ -1076,12 +1076,9 @@
     logger.info("Finished evaluation")
 
 
-<<<<<<< HEAD
-if __name__ == "__main__":  # pragma: no cover
-    main()
-=======
-if __name__ == '__main__':
-    raise RuntimeError("Calling `rasa.nlu.test` directly is "
-                       "no longer supported. "
-                       "Please use `rasa test nlu` instead.")
->>>>>>> cd85fb05
+if __name__ == "__main__":
+    raise RuntimeError(
+        "Calling `rasa.nlu.test` directly is "
+        "no longer supported. "
+        "Please use `rasa test nlu` instead."
+    )