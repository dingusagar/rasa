import os
import warnings
from typing import Any, Dict, Optional, Text

from rasa.nlu import utils
from rasa.nlu.config import RasaNLUModelConfig
from rasa.nlu.extractors import EntityExtractor
from rasa.nlu.model import Metadata
from rasa.nlu.training_data import Message, TrainingData
from rasa.nlu.utils import write_json_to_file
import rasa.utils.io


class EntitySynonymMapper(EntityExtractor):

    provides = ["entities"]

    def __init__(
        self,
        component_config: Optional[Dict[Text, Text]] = None,
        synonyms: Optional[Dict[Text, Any]] = None,
    ) -> None:

        super().__init__(component_config)

        self.synonyms = synonyms if synonyms else {}

    def train(
        self, training_data: TrainingData, config: RasaNLUModelConfig, **kwargs: Any
    ) -> None:

        for key, value in list(training_data.entity_synonyms.items()):
            self.add_entities_if_synonyms(key, value)

        for example in training_data.entity_examples:
            for entity in example.get("entities", []):
                entity_val = example.text[entity["start"] : entity["end"]]
                self.add_entities_if_synonyms(entity_val, str(entity.get("value")))

    def process(self, message: Message, **kwargs: Any) -> None:

        updated_entities = message.get("entities", [])[:]
        self.replace_synonyms(updated_entities)
        message.set("entities", updated_entities, add_to_output=True)

    def persist(self, file_name: Text, model_dir: Text) -> Optional[Dict[Text, Any]]:

        if self.synonyms:
            file_name = file_name + ".json"
            entity_synonyms_file = os.path.join(model_dir, file_name)
            write_json_to_file(
                entity_synonyms_file, self.synonyms, separators=(",", ": ")
            )
            return {"file": file_name}
        else:
            return {"file": None}

    @classmethod
    def load(
        cls,
        meta: Dict[Text, Any],
        model_dir: Optional[Text] = None,
        model_metadata: Optional[Metadata] = None,
        cached_component: Optional["EntitySynonymMapper"] = None,
        **kwargs: Any,
    ) -> "EntitySynonymMapper":

        file_name = meta.get("file")
        if not file_name:
            synonyms = None
            return cls(meta, synonyms)

        entity_synonyms_file = os.path.join(model_dir, file_name)
        if os.path.isfile(entity_synonyms_file):
            synonyms = rasa.utils.io.read_json_file(entity_synonyms_file)
        else:
            synonyms = None
<<<<<<< HEAD
            warnings.warn(
                f"Failed to load synonyms file from '{entity_synonyms_file}'."
            )
=======
            warnings.warn(f"Failed to load synonyms file from '{entity_synonyms_file}'")
>>>>>>> b8fd71c0
        return cls(meta, synonyms)

    def replace_synonyms(self, entities):
        for entity in entities:
            # need to wrap in `str` to handle e.g. entity values of type int
            entity_value = str(entity["value"])
            if entity_value.lower() in self.synonyms:
                entity["value"] = self.synonyms[entity_value.lower()]
                self.add_processor_name(entity)

    def add_entities_if_synonyms(self, entity_a, entity_b):
        if entity_b is not None:
            original = str(entity_a)
            replacement = str(entity_b)

            if original != replacement:
                original = original.lower()
                if original in self.synonyms and self.synonyms[original] != replacement:
                    warnings.warn(
                        "Found conflicting synonym definitions "
                        f"for {repr(original)}. Overwriting target "
                        f"{repr(self.synonyms[original])} with "
                        f"{repr(replacement)}. "
                        "Check your training data and remove "
                        "conflicting synonym definitions to "
                        "prevent this from happening."
                    )

                self.synonyms[original] = replacement<|MERGE_RESOLUTION|>--- conflicted
+++ resolved
@@ -75,13 +75,9 @@
             synonyms = rasa.utils.io.read_json_file(entity_synonyms_file)
         else:
             synonyms = None
-<<<<<<< HEAD
             warnings.warn(
                 f"Failed to load synonyms file from '{entity_synonyms_file}'."
             )
-=======
-            warnings.warn(f"Failed to load synonyms file from '{entity_synonyms_file}'")
->>>>>>> b8fd71c0
         return cls(meta, synonyms)
 
     def replace_synonyms(self, entities):
