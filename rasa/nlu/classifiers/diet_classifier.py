--- conflicted
+++ resolved
@@ -1253,7 +1253,7 @@
             seq_ids = None
 
         inputs = self._combine_sparse_dense_features(
-            features, mask, name, sparse_dropout, dense_dropout,
+            features, mask, name, sparse_dropout, dense_dropout
         )
 
         inputs = self._tf_layers[f"ffnn.{name}"](inputs, self._training)
@@ -1269,14 +1269,10 @@
         outputs = self._tf_layers[f"{name}_transformer"](
             transformer_inputs, 1 - mask, self._training
         )
-<<<<<<< HEAD
-        # outputs = tfa.activations.gelu(outputs)
-=======
 
         if self.config[NUM_TRANSFORMER_LAYERS] > 0:
             # apply activation
             outputs = tfa.activations.gelu(outputs)
->>>>>>> 0f1d871b
 
         return outputs, inputs, seq_ids, lm_mask_bool
 
@@ -1289,7 +1285,7 @@
         mask_label = self._compute_mask(label_lengths)
 
         x = self._create_bow(
-            self.tf_label_data[LABEL_FEATURES], mask_label, self.label_name,
+            self.tf_label_data[LABEL_FEATURES], mask_label, self.label_name
         )
         all_labels_embed = self._tf_layers[f"embed.{LABEL}"](x)
 
@@ -1438,7 +1434,7 @@
 
             label_ids = tf_batch_data[LABEL_IDS][0]
             label = self._create_bow(
-                tf_batch_data[LABEL_FEATURES], mask_label, self.label_name,
+                tf_batch_data[LABEL_FEATURES], mask_label, self.label_name
             )
             loss, acc = self._calculate_label_loss(cls, label, label_ids)
             self.intent_loss.update_state(loss)
