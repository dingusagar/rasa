--- conflicted
+++ resolved
@@ -465,18 +465,11 @@
     if action_executed_eval_store.has_prediction_target_mismatch():
         partial_tracker.update(
             WronglyPredictedAction(
-<<<<<<< HEAD
                 gold_action_name,
                 gold_action_text,
                 predicted,
-                policy,
-                confidence,
-=======
-                gold,
-                predicted,
                 prediction.policy_name,
                 prediction.max_confidence,
->>>>>>> 61fa7d60
                 event.timestamp,
             )
         )
