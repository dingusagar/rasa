import copy
import logging
from pathlib import Path
from collections import defaultdict

import numpy as np
import rasa.shared.utils.io
import tensorflow as tf
import tensorflow_addons as tfa
from typing import Any, List, Optional, Text, Dict, Tuple, Union, TYPE_CHECKING

import rasa.utils.io as io_utils
from rasa.shared.core.domain import Domain
from rasa.core.featurizers.tracker_featurizers import (
    TrackerFeaturizer,
    FullDialogueTrackerFeaturizer,
    MaxHistoryTrackerFeaturizer,
)
from rasa.core.featurizers.single_state_featurizer import SingleStateFeaturizer
from rasa.shared.nlu.constants import ACTION_TEXT, ACTION_NAME, INTENT, TEXT, ENTITIES
from rasa.shared.nlu.interpreter import NaturalLanguageInterpreter
from rasa.core.policies.policy import Policy
from rasa.core.constants import DEFAULT_POLICY_PRIORITY, DIALOGUE
from rasa.shared.core.constants import ACTIVE_LOOP, SLOTS, ACTION_LISTEN_NAME
from rasa.shared.core.trackers import DialogueStateTracker
from rasa.shared.core.generator import TrackerWithCachedStates
from rasa.utils import train_utils
from rasa.utils.tensorflow.models import RasaModel, TransformerRasaModel
from rasa.utils.tensorflow.model_data import (
    RasaModelData,
    FeatureSignature,
    FeatureArray,
)
from rasa.utils.tensorflow.model_data_utils import convert_to_data_format
from rasa.utils.tensorflow.constants import (
    LABEL,
    TRANSFORMER_SIZE,
    NUM_TRANSFORMER_LAYERS,
    NUM_HEADS,
    BATCH_SIZES,
    BATCH_STRATEGY,
    EPOCHS,
    RANDOM_SEED,
    RANKING_LENGTH,
    LOSS_TYPE,
    SIMILARITY_TYPE,
    NUM_NEG,
    EVAL_NUM_EXAMPLES,
    EVAL_NUM_EPOCHS,
    NEGATIVE_MARGIN_SCALE,
    REGULARIZATION_CONSTANT,
    SCALE_LOSS,
    USE_MAX_NEG_SIM,
    MAX_NEG_SIM,
    MAX_POS_SIM,
    EMBEDDING_DIMENSION,
    DROP_RATE_DIALOGUE,
    DROP_RATE_LABEL,
    DROP_RATE,
    DROP_RATE_ATTENTION,
    WEIGHT_SPARSITY,
    KEY_RELATIVE_ATTENTION,
    VALUE_RELATIVE_ATTENTION,
    MAX_RELATIVE_POSITION,
    SOFTMAX,
    AUTO,
    BALANCED,
    TENSORBOARD_LOG_DIR,
    TENSORBOARD_LOG_LEVEL,
    CHECKPOINT_MODEL,
    ENCODING_DIMENSION,
    UNIDIRECTIONAL_ENCODER,
    SEQUENCE,
    SEQUENCE_LENGTH,
    SENTENCE,
    SEQUENCE_LENGTH,
    DENSE_DIMENSION,
    CONCAT_DIMENSION,
    E2E_CONFIDENCE_THRESHOLD,
    SPARSE_INPUT_DROPOUT,
    DENSE_INPUT_DROPOUT,
    MASKED_LM,
    MASK,
    HIDDEN_LAYERS_SIZES,
)


if TYPE_CHECKING:
    from rasa.shared.nlu.training_data.features import Features


logger = logging.getLogger(__name__)

LABEL_KEY = LABEL
LABEL_SUB_KEY = "ids"
LENGTH = "length"
POSSIBLE_FEATURE_TYPES = [SEQUENCE, SENTENCE]
FEATURES_TO_ENCODE = [INTENT, TEXT, ACTION_NAME, ACTION_TEXT]
SEQUENCE_FEATURES_TO_ENCODE = [TEXT, ACTION_TEXT]
LABEL_FEATURES_TO_ENCODE = [f"{LABEL}_{ACTION_NAME}", f"{LABEL}_{ACTION_TEXT}"]
STATE_LEVEL_FEATURES = [ENTITIES, SLOTS, ACTIVE_LOOP]

SAVE_MODEL_FILE_NAME = "ted_policy"


class TEDPolicy(Policy):
    """Transformer Embedding Dialogue (TED) Policy is described in
    https://arxiv.org/abs/1910.00486.
    This policy has a pre-defined architecture, which comprises the
    following steps:
        - concatenate user input (user intent and entities), previous system actions,
          slots and active forms for each time step into an input vector to
          pre-transformer embedding layer;
        - feed it to transformer;
        - apply a dense layer to the output of the transformer to get embeddings of a
          dialogue for each time step;
        - apply a dense layer to create embeddings for system actions for each time
          step;
        - calculate the similarity between the dialogue embedding and embedded system
          actions. This step is based on the StarSpace
          (https://arxiv.org/abs/1709.03856) idea.
    """

    # please make sure to update the docs when changing a default parameter
    defaults = {
        # ## Architecture of the used neural network
        # Hidden layer sizes for layers before the dialogue and label embedding layers.
        # The number of hidden layers is equal to the length of the corresponding
        # list.
        # TODO add 2 parallel NNs: transformer for text and ffnn for names
        # Hidden layer sizes for layers before the embedding layers for user message
        # and labels.
        # The number of hidden layers is equal to the length of the corresponding
        # list.
        HIDDEN_LAYERS_SIZES: {TEXT: [], ACTION_TEXT: []},
        DENSE_DIMENSION: {
            TEXT: 128,
            ACTION_TEXT: 128,
            f"{LABEL}_{ACTION_TEXT}": 20,
            INTENT: 20,
            ACTION_NAME: 20,
            f"{LABEL}_{ACTION_NAME}": 20,
        },
        CONCAT_DIMENSION: {TEXT: 128, ACTION_TEXT: 128},
        ENCODING_DIMENSION: 50,
        # Number of units in transformer
        TRANSFORMER_SIZE: 128,
        # Number of transformer layers
        NUM_TRANSFORMER_LAYERS: 1,
        # Number of attention heads in transformer
        NUM_HEADS: 4,
        # If 'True' use key relative embeddings in attention
        KEY_RELATIVE_ATTENTION: False,
        # If 'True' use value relative embeddings in attention
        VALUE_RELATIVE_ATTENTION: False,
        # Max position for relative embeddings
        MAX_RELATIVE_POSITION: None,
        # Use a unidirectional or bidirectional encoder.
        UNIDIRECTIONAL_ENCODER: True,
        # ## Training parameters
        # Initial and final batch sizes:
        # Batch size will be linearly increased for each epoch.
        BATCH_SIZES: [64, 256],
        # Strategy used whenc creating batches.
        # Can be either 'sequence' or 'balanced'.
        BATCH_STRATEGY: BALANCED,
        # Number of epochs to train
        EPOCHS: 1,
        # Set random seed to any 'int' to get reproducible results
        RANDOM_SEED: None,
        # ## Parameters for embeddings
        # Dimension size of embedding vectors
        EMBEDDING_DIMENSION: 20,
        # The number of incorrect labels. The algorithm will minimize
        # their similarity to the user input during training.
        NUM_NEG: 20,
        # Type of similarity measure to use, either 'auto' or 'cosine' or 'inner'.
        SIMILARITY_TYPE: AUTO,
        # The type of the loss function, either 'softmax' or 'margin'.
        LOSS_TYPE: SOFTMAX,
        # Number of top actions to normalize scores for loss type 'softmax'.
        # Set to 0 to turn off normalization.
        RANKING_LENGTH: 10,
        # Indicates how similar the algorithm should try to make embedding vectors
        # for correct labels.
        # Should be 0.0 < ... < 1.0 for 'cosine' similarity type.
        MAX_POS_SIM: 0.8,
        # Maximum negative similarity for incorrect labels.
        # Should be -1.0 < ... < 1.0 for 'cosine' similarity type.
        MAX_NEG_SIM: -0.2,
        # If 'True' the algorithm only minimizes maximum similarity over
        # incorrect intent labels, used only if 'loss_type' is set to 'margin'.
        USE_MAX_NEG_SIM: True,
        # If 'True' scale loss inverse proportionally to the confidence
        # of the correct prediction
        SCALE_LOSS: True,
        # ## Regularization parameters
        # The scale of regularization
        REGULARIZATION_CONSTANT: 0.001,
        # The scale of how important is to minimize the maximum similarity
        # between embeddings of different labels,
        # used only if 'loss_type' is set to 'margin'.
        NEGATIVE_MARGIN_SCALE: 0.8,
        # Dropout rate for embedding layers of dialogue features.
        DROP_RATE_DIALOGUE: 0.1,
        # Dropout rate for embedding layers of utterance level features.
        DROP_RATE: 0.0,
        # Dropout rate for embedding layers of label, e.g. action, features.
        DROP_RATE_LABEL: 0.0,
        # Dropout rate for attention.
        DROP_RATE_ATTENTION: 0,
        # Sparsity of the weights in dense layers
        WEIGHT_SPARSITY: 0.8,
        # If 'True' apply dropout to sparse input tensors
        SPARSE_INPUT_DROPOUT: True,
        # If 'True' apply dropout to dense input tensors
        DENSE_INPUT_DROPOUT: True,
        # If 'True' random tokens of the input message will be masked and the model
        # should predict those tokens.
        MASKED_LM: False,
        # ## Evaluation parameters
        # How often calculate validation accuracy.
        # Small values may hurt performance, e.g. model accuracy.
        EVAL_NUM_EPOCHS: 20,
        # How many examples to use for hold out validation set
        # Large values may hurt performance, e.g. model accuracy.
        EVAL_NUM_EXAMPLES: 0,
        # If you want to use tensorboard to visualize training and validation metrics,
        # set this option to a valid output directory.
        TENSORBOARD_LOG_DIR: None,
        # Define when training metrics for tensorboard should be logged.
        # Either after every epoch or for every training step.
        # Valid values: 'epoch' and 'minibatch'
        TENSORBOARD_LOG_LEVEL: "epoch",
        # Perform model checkpointing
        CHECKPOINT_MODEL: False,
        # Only pick e2e prediction if the policy is confident enough
        E2E_CONFIDENCE_THRESHOLD: 0.5,
    }

    @staticmethod
    def _standard_featurizer(max_history: Optional[int] = None) -> TrackerFeaturizer:
        return MaxHistoryTrackerFeaturizer(
            SingleStateFeaturizer(), max_history=max_history
        )

    def __init__(
        self,
        featurizer: Optional[TrackerFeaturizer] = None,
        priority: int = DEFAULT_POLICY_PRIORITY,
        max_history: Optional[int] = None,
        model: Optional[RasaModel] = None,
        zero_state_features: Optional[Dict[Text, List["Features"]]] = None,
        **kwargs: Any,
    ) -> None:
        """Declare instance variables with default values."""

        if not featurizer:
            featurizer = self._standard_featurizer(max_history)

        super().__init__(featurizer, priority)
        if isinstance(featurizer, FullDialogueTrackerFeaturizer):
            self.is_full_dialogue_featurizer_used = True
        else:
            self.is_full_dialogue_featurizer_used = False

        self._load_params(**kwargs)

        self.model = model

        self.zero_state_features = zero_state_features or defaultdict(list)

        self._label_data: Optional[RasaModelData] = None
        self.data_example: Optional[Dict[Text, List[np.ndarray]]] = None

    def _load_params(self, **kwargs: Dict[Text, Any]) -> None:
        self.config = copy.deepcopy(self.defaults)
        self.config.update(kwargs)

        self.config = train_utils.check_deprecated_options(self.config)

        self.config = train_utils.update_similarity_type(self.config)
        self.config = train_utils.update_evaluation_parameters(self.config)

    def _create_label_data(
        self, domain: Domain, interpreter: NaturalLanguageInterpreter
    ) -> Tuple[RasaModelData, List[Dict[Text, List["Features"]]]]:
        # encode all label_ids with policies' featurizer
        state_featurizer = self.featurizer.state_featurizer
        encoded_all_labels = state_featurizer.encode_all_actions(domain, interpreter)

        attribute_data, _ = convert_to_data_format(encoded_all_labels)

        label_data = RasaModelData()
        label_data.add_data(attribute_data, key_prefix=f"{LABEL_KEY}_")

        label_ids = np.arange(domain.num_actions)
        label_data.add_features(
            LABEL_KEY,
            LABEL_SUB_KEY,
            [FeatureArray(np.expand_dims(label_ids, -1), number_of_dimensions=2)],
        )

        return label_data, encoded_all_labels

    def _create_model_data(
        self,
        tracker_state_features: List[List[Dict[Text, List["Features"]]]],
        label_ids: Optional[np.ndarray] = None,
        encoded_all_labels: Optional[List[Dict[Text, List["Features"]]]] = None,
    ) -> RasaModelData:
        """Combine all model related data into RasaModelData.

        Args:
            tracker_state_features: a dictionary of attributes (INTENT, TEXT, ACTION_NAME, ACTION_TEXT,
                ENTITIES, SLOTS, ACTIVE_LOOP) to a list of features for all dialogue
                turns in all training trackers
            label_ids: the label ids (e.g. action ids) for every dialogue turn in all
                training trackers
            encoded_all_labels: a list of dictionaries containing attribute features for labels ids

        Returns:
            RasaModelData
        """
        model_data = RasaModelData(label_key=LABEL_KEY, label_sub_key=LABEL_SUB_KEY)

        if label_ids is not None and encoded_all_labels is not None:

            label_ids = np.array(
                [np.expand_dims(seq_label_ids, -1) for seq_label_ids in label_ids]
            )
            model_data.add_features(
                LABEL_KEY,
                LABEL_SUB_KEY,
                [FeatureArray(label_ids, number_of_dimensions=3)],
            )

            attribute_data, self.zero_state_features = convert_to_data_format(
                tracker_state_features
            )
        else:
            # method is called during prediction
            attribute_data, _ = convert_to_data_format(
                tracker_state_features, self.zero_state_features
            )

        model_data.add_data(attribute_data)
        model_data.add_lengths(
            DIALOGUE, LENGTH, next(iter(list(attribute_data.keys()))), MASK
        )
<<<<<<< HEAD
        model_data.add_lengths(TEXT, SEQUENCE_LENGTH, TEXT, SEQUENCE)
        model_data.add_lengths(ACTION_TEXT, SEQUENCE_LENGTH, ACTION_TEXT, SEQUENCE)
=======
        model_data.data[DIALOGUE][f"3D_{LENGTH}"] = [
            FeatureArray(
                np.array(
                    [np.squeeze(f, -1) for f in model_data.data[DIALOGUE][LENGTH][0]]
                ),
                number_of_dimensions=3,
            )
        ]
        model_data.add_lengths(TEXT, SEQUENCE_LENGTH, TEXT, SEQUENCE)
>>>>>>> f4c119a3

        return model_data

    def train(
        self,
        training_trackers: List[TrackerWithCachedStates],
        domain: Domain,
        interpreter: NaturalLanguageInterpreter,
        **kwargs: Any,
    ) -> None:
        """Train the policy on given training trackers."""

        if not training_trackers:
            logger.error(
                f"Can not train '{self.__class__.__name__}'. No data was provided. "
                f"Skipping training of the policy."
            )
            return

        # dealing with training data
        tracker_state_features, label_ids = self.featurize_for_training(
            training_trackers, domain, interpreter, **kwargs
        )

        self._label_data, encoded_all_labels = self._create_label_data(
            domain, interpreter
        )

        # extract actual training data to feed to model
        model_data = self._create_model_data(
            tracker_state_features, label_ids, encoded_all_labels
        )
        if model_data.is_empty():
            logger.error(
                f"Can not train '{self.__class__.__name__}'. No data was provided. "
                f"Skipping training of the policy."
            )
            return

        # keep one example for persisting and loading
        self.data_example = model_data.first_data_example()

        self.model = TED(
            model_data.get_signature(),
            self.config,
            isinstance(self.featurizer, MaxHistoryTrackerFeaturizer),
            self._label_data,
        )

        self.model.fit(
            model_data,
            self.config[EPOCHS],
            self.config[BATCH_SIZES],
            self.config[EVAL_NUM_EXAMPLES],
            self.config[EVAL_NUM_EPOCHS],
            batch_strategy=self.config[BATCH_STRATEGY],
        )

    def predict_action_probabilities(
        self,
        tracker: DialogueStateTracker,
        domain: Domain,
        interpreter: NaturalLanguageInterpreter,
        **kwargs: Any,
    ) -> Tuple[List[float], Optional[bool]]:
        """Predict the next action the bot should take.
        Return the list of probabilities for the next actions.
        """

        if self.model is None:
            return self._default_predictions(domain), False

        # create model data from tracker
        tracker_state_features = []
        if (
            INTENT in self.zero_state_features
            or not tracker.latest_action_name == ACTION_LISTEN_NAME
        ):
            # the first example in a batch uses intent
            # or current prediction is not after user utterance
            tracker_state_features += self.featurizer.create_state_features(
                [tracker], domain, interpreter, use_text_for_last_user_input=False
            )
        if (
            TEXT in self.zero_state_features
            and tracker.latest_action_name == ACTION_LISTEN_NAME
        ):
            # the second - text, but only after user utterance
            tracker_state_features += self.featurizer.create_state_features(
                [tracker], domain, interpreter, use_text_for_last_user_input=True
            )

        model_data = self._create_model_data(tracker_state_features)

        output = self.model.predict(model_data)

        # take the last prediction in the sequence
        similarities = output["similarities"].numpy()[:, -1, :]
        confidences = output["action_scores"].numpy()[:, -1, :]

        # we using similarities to pick appropriate input,
        # since it seems to be more accurate measure,
        # policy is trained to maximize the similarity not the confidence
        if (
            len(tracker_state_features) == 2
            and np.max(confidences[1]) > self.config[E2E_CONFIDENCE_THRESHOLD]
            and np.max(similarities[1]) > np.max(similarities[0])
        ):
            batch_index = 1
            is_e2e_prediction = True
        elif len(tracker_state_features) == 2:
            batch_index = 0
            is_e2e_prediction = False
        else:  # only one tracker present
            batch_index = 0
            if tracker.latest_action_name == ACTION_LISTEN_NAME:
                if TEXT in self.zero_state_features:
                    is_e2e_prediction = True
                else:
                    is_e2e_prediction = False
            else:
                is_e2e_prediction = None

        # take correct batch dimension
        confidence = confidences[batch_index, :]

        if self.config[LOSS_TYPE] == SOFTMAX and self.config[RANKING_LENGTH] > 0:
            confidence = train_utils.normalize(confidence, self.config[RANKING_LENGTH])

        return confidence.tolist(), is_e2e_prediction  # pytype: disable=bad-return-type

    def persist(self, path: Union[Text, Path]) -> None:
        """Persists the policy to a storage."""

        if self.model is None:
            logger.debug(
                "Method `persist(...)` was called "
                "without a trained model present. "
                "Nothing to persist then!"
            )
            return

        model_path = Path(path)
        tf_model_file = model_path / f"{SAVE_MODEL_FILE_NAME}.tf_model"

        rasa.shared.utils.io.create_directory_for_file(tf_model_file)

        self.featurizer.persist(path)

        if self.model.checkpoint_model:
            self.model.copy_best(str(tf_model_file))
        else:
            self.model.save(str(tf_model_file))

        io_utils.json_pickle(
            model_path / f"{SAVE_MODEL_FILE_NAME}.priority.pkl", self.priority
        )
        io_utils.pickle_dump(
            model_path / f"{SAVE_MODEL_FILE_NAME}.meta.pkl", self.config
        )
        io_utils.pickle_dump(
            model_path / f"{SAVE_MODEL_FILE_NAME}.data_example.pkl", self.data_example
        )
        io_utils.pickle_dump(
            model_path / f"{SAVE_MODEL_FILE_NAME}.zero_state_features.pkl",
            self.zero_state_features,
        )
        io_utils.pickle_dump(
            model_path / f"{SAVE_MODEL_FILE_NAME}.label_data.pkl",
            dict(self._label_data.data),
        )

    @classmethod
    def load(cls, path: Union[Text, Path]) -> "TEDPolicy":
        """Loads a policy from the storage.
        **Needs to load its featurizer**
        """
        model_path = Path(path)

        if not model_path.exists():
            raise Exception(
                f"Failed to load TED policy model. Path "
                f"'{model_path.absolute()}' doesn't exist."
            )

        tf_model_file = model_path / f"{SAVE_MODEL_FILE_NAME}.tf_model"

        featurizer = TrackerFeaturizer.load(path)

        if not (model_path / f"{SAVE_MODEL_FILE_NAME}.data_example.pkl").is_file():
            return cls(featurizer=featurizer)

        loaded_data = io_utils.pickle_load(
            model_path / f"{SAVE_MODEL_FILE_NAME}.data_example.pkl"
        )
        label_data = io_utils.pickle_load(
            model_path / f"{SAVE_MODEL_FILE_NAME}.label_data.pkl"
        )
        zero_state_features = io_utils.pickle_load(
            model_path / f"{SAVE_MODEL_FILE_NAME}.zero_state_features.pkl"
        )
        label_data = RasaModelData(data=label_data)
        meta = io_utils.pickle_load(model_path / f"{SAVE_MODEL_FILE_NAME}.meta.pkl")
        priority = io_utils.json_unpickle(
            model_path / f"{SAVE_MODEL_FILE_NAME}.priority.pkl"
        )

        model_data_example = RasaModelData(
            label_key=LABEL_KEY, label_sub_key=LABEL_SUB_KEY, data=loaded_data
        )
        meta = train_utils.update_similarity_type(meta)

        model = TED.load(
            str(tf_model_file),
            model_data_example,
            data_signature=model_data_example.get_signature(),
            config=meta,
            max_history_tracker_featurizer_used=isinstance(
                featurizer, MaxHistoryTrackerFeaturizer
            ),
            label_data=label_data,
        )

        # build the graph for prediction
        predict_data_example = RasaModelData(
            label_key=LABEL_KEY,
            label_sub_key=LABEL_SUB_KEY,
            data={
                feature_name: features
                for feature_name, features in model_data_example.items()
                if feature_name
                # we need to remove label features for prediction if they are present
                in STATE_LEVEL_FEATURES + FEATURES_TO_ENCODE + [DIALOGUE]
            },
        )
        model.build_for_predict(predict_data_example)

        return cls(
            featurizer=featurizer,
            priority=priority,
            model=model,
            zero_state_features=zero_state_features,
            **meta,
        )


# accessing _tf_layers with any key results in key-error, disable it
# pytype: disable=key-error


class TED(TransformerRasaModel):
    def __init__(
        self,
        data_signature: Dict[Text, Dict[Text, List[FeatureSignature]]],
        config: Dict[Text, Any],
        max_history_tracker_featurizer_used: bool,
        label_data: RasaModelData,
    ) -> None:
        super().__init__("TED", config, data_signature, label_data)

        self.max_history_tracker_featurizer_used = max_history_tracker_featurizer_used

        self.predict_data_signature = {
            feature_name: features
            for feature_name, features in data_signature.items()
            if feature_name in STATE_LEVEL_FEATURES + FEATURES_TO_ENCODE + [DIALOGUE]
        }

        # optimizer
        self.optimizer = tf.keras.optimizers.Adam()

        # metrics
        self.action_loss = tf.keras.metrics.Mean(name="loss")
        self.action_acc = tf.keras.metrics.Mean(name="acc")
        self.metrics_to_log += ["loss", "acc"]

        self.all_labels_embed = None  # needed for efficient prediction

        self._prepare_layers()

    def _check_data(self) -> None:
        if not any(key in [INTENT, TEXT] for key in self.data_signature.keys()):
            raise ValueError(
                f"No user features specified. "
                f"Cannot train '{self.__class__.__name__}' model."
            )

        if not any(
            key in [ACTION_NAME, ACTION_TEXT] for key in self.data_signature.keys()
        ):
            raise ValueError(
                f"No action features specified. "
                f"Cannot train '{self.__class__.__name__}' model."
            )
        if LABEL not in self.data_signature:
            raise ValueError(
                f"No label features specified. "
                f"Cannot train '{self.__class__.__name__}' model."
            )

    def _prepare_layers(self) -> None:
        for name in self.data_signature.keys():
            self._prepare_sparse_dense_layer_for(name, self.data_signature)
            if name in SEQUENCE_FEATURES_TO_ENCODE:
                self._prepare_sequence_layers(name)
            self._prepare_encoding_layers(name)

        for name in self.label_signature.keys():
            self._prepare_sparse_dense_layer_for(name, self.label_signature)
            self._prepare_encoding_layers(name)

        self._prepare_transformer_layer(
            DIALOGUE, self.config[DROP_RATE_DIALOGUE], self.config[DROP_RATE_ATTENTION]
        )

        self._prepare_embed_layers(DIALOGUE)
        self._prepare_embed_layers(LABEL)

        self._prepare_dot_product_loss(LABEL, self.config[SCALE_LOSS])

    def _prepare_sparse_dense_layer_for(
        self, name: Text, signature: Dict[Text, Dict[Text, List[FeatureSignature]]]
    ) -> None:
        """Prepare the sparse dense layer for the given attribute name. It is used to
        combine the sparse and dense features of the attribute at the beginning of
        the model.

        Args:
            name: the attribute name
            signature: data signature
        """
        for feature_type in POSSIBLE_FEATURE_TYPES:
            if name not in signature or feature_type not in signature[name]:
                # features for feature type are not present
                continue

            self._prepare_sparse_dense_dropout_layers(
                f"{name}_{feature_type}", self.config[DROP_RATE]
            )

            # use the same configurable dense dimension for all sparse features
            self._prepare_sparse_dense_layers(
                signature[name][feature_type],
                f"{name}_{feature_type}",
                self.config[DENSE_DIMENSION][name],
            )

    def _prepare_encoding_layers(self, name: Text) -> None:
        """Create ffnn layer for given attribute name. The layer is used just before
        all dialogue features are combined.

        Args:
            name: attribute name
        """
        feature_type = SENTENCE
        # create encoding layers only for the features which should be encoded;
        if name not in FEATURES_TO_ENCODE + LABEL_FEATURES_TO_ENCODE:
            return
        # check that there are SENTENCE features for the attribute name in data
        if name in FEATURES_TO_ENCODE and feature_type not in self.data_signature[name]:
            return
        #  same for label_data
        if (
            name in LABEL_FEATURES_TO_ENCODE
            and feature_type not in self.label_signature[name]
        ):
            return

        self._prepare_ffnn_layer(
            f"{name}",
            [self.config[ENCODING_DIMENSION]],
            self.config[DROP_RATE_DIALOGUE],
        )

    def _create_all_labels_embed(self) -> Tuple[tf.Tensor, tf.Tensor]:
        all_label_ids = self.tf_label_data[LABEL_KEY][LABEL_SUB_KEY][0]

        all_labels_encoded = {
            key: self._encode_features_per_attribute(self.tf_label_data, key)
            for key in self.tf_label_data.keys()
            if key != LABEL_KEY
        }

        if (
            all_labels_encoded.get(f"{LABEL_KEY}_{ACTION_TEXT}") is not None
            and all_labels_encoded.get(f"{LABEL_KEY}_{ACTION_NAME}") is not None
        ):
            x = all_labels_encoded.pop(
                f"{LABEL_KEY}_{ACTION_TEXT}"
            ) + all_labels_encoded.pop(f"{LABEL_KEY}_{ACTION_NAME}")
        elif all_labels_encoded.get(f"{LABEL_KEY}_{ACTION_TEXT}") is not None:
            x = all_labels_encoded.pop(f"{LABEL_KEY}_{ACTION_TEXT}")
        else:
            x = all_labels_encoded.pop(f"{LABEL_KEY}_{ACTION_NAME}")

        # additional sequence axis is artifact of our RasaModelData creation
        # TODO check whether this should be solved in data creation
        x = tf.squeeze(x, axis=1)

        all_labels_embed = self._tf_layers[f"embed.{LABEL}"](x)

        return all_label_ids, all_labels_embed

    def _emebed_dialogue(
        self,
        dialogue_in: tf.Tensor,
        sequence_lengths: tf.Tensor,
        dialogue_3d_lengths: tf.Tensor,
    ) -> Tuple[tf.Tensor, tf.Tensor]:
        """Create dialogue level embedding and mask."""

        mask = self._compute_mask(sequence_lengths)
        # remove the additional dimensions that were added due to 4D shape
        mask = tf.squeeze(tf.squeeze(mask, axis=-1), axis=-1)

        dialogue_transformed = self._tf_layers[f"transformer.{DIALOGUE}"](
            dialogue_in, 1 - mask, self._training
        )
        dialogue_transformed = tfa.activations.gelu(dialogue_transformed)

        if self.max_history_tracker_featurizer_used:
            # pick last vector if max history featurizer is used
            dialogue_transformed = tf.expand_dims(
                self._last_token(dialogue_transformed, tf.squeeze(sequence_lengths)), 1
            )
            mask = tf.expand_dims(
                self._last_token(mask, tf.squeeze(sequence_lengths)), 1
            )

        # transform dialogue tensor back to original 4D shape
        indices = []
        for batch_dim in range(dialogue_3d_lengths.shape[0]):
            for dialogue_dim in range(dialogue_3d_lengths.shape[1]):
                if dialogue_3d_lengths[batch_dim][dialogue_dim] > 0:
                    indices.append([batch_dim, dialogue_dim])
        indices = tf.constant(indices)
        shape = tf.constant(
            [
                dialogue_3d_lengths.shape[0],
                dialogue_3d_lengths.shape[1],
                dialogue_transformed.shape[1],
                dialogue_transformed.shape[2],
            ]
        )
        dialogue_transformed = tf.scatter_nd(indices, dialogue_transformed, shape)

        dialogue_embed = self._tf_layers[f"embed.{DIALOGUE}"](dialogue_transformed)

        return dialogue_embed, mask

    def _encode_features_per_attribute(
        self, tf_batch_data: Dict[Text, Dict[Text, List[tf.Tensor]]], attribute: Text
    ) -> Optional[tf.Tensor]:
        """Encodes features for a given attribute

        Args:
            tf_batch_data: dictionary mapping every attribute to its features and masks
            attribute: the attribute we will encode features for
            (e.g., ACTION_NAME, INTENT)

        Returns:
            A tensor combining  all features for `attribute`
        """

        attribute_mask = tf_batch_data[attribute][MASK][0]

        if attribute in SEQUENCE_FEATURES_TO_ENCODE:
            sequence_shape = [
                [tf.shape(x)[0], tf.shape(x)[1], tf.shape(x)[2], x.shape[-1]]
                for x in tf_batch_data[attribute][SEQUENCE]
            ]
            sentence_shape = [
                [tf.shape(x)[0], tf.shape(x)[1], 1, x.shape[-1]]
                for x in tf_batch_data[attribute][SENTENCE]
            ]

            sequence = [
                tf.sparse.reshape(x, (-1, shape[2], shape[-1]))
                if isinstance(x, tf.SparseTensor)
                else tf.reshape(x, (-1, shape[2], shape[-1]))
                for x, shape in zip(tf_batch_data[attribute][SEQUENCE], sequence_shape)
            ]
            sentence = [
                tf.sparse.reshape(x, (-1, shape[2], shape[-1]))
                if isinstance(x, tf.SparseTensor)
                else tf.reshape(x, (-1, shape[2], shape[-1]))
                for x, shape in zip(tf_batch_data[attribute][SENTENCE], sentence_shape)
            ]
            sequence = [
                tf.SparseTensor(
                    x.indices, x.values, (tf.shape(x)[0], tf.shape(x)[1], shape[-1])
                )
                if isinstance(x, tf.SparseTensor)
                else x
                for x, shape in zip(sequence, sequence_shape)
            ]
            sentence = [
                tf.SparseTensor(
                    x.indices, x.values, (tf.shape(x)[0], tf.shape(x)[1], shape[-1])
                )
                if isinstance(x, tf.SparseTensor)
                else x
                for x, shape in zip(sentence, sentence_shape)
            ]

            _sequence_lengths = tf.cast(
                tf_batch_data[attribute][SEQUENCE_LENGTH][0], dtype=tf.int32
            )
            _sequence_lengths = tf.reshape(_sequence_lengths, (-1,))
            mask_sequence_text = self._compute_mask(_sequence_lengths)
            sequence_lengths = _sequence_lengths + 1
            mask_text = self._compute_mask(sequence_lengths)

            attribute_features, _, _, _ = self._create_sequence(
                sequence,
                sentence,
                mask_sequence_text,
                mask_text,
                attribute,
                sparse_dropout=self.config[SPARSE_INPUT_DROPOUT],
                dense_dropout=self.config[DENSE_INPUT_DROPOUT],
                masked_lm_loss=self.config[MASKED_LM],
                sequence_ids=False,
            )
            # TODO entities
            last_token = self._last_token(attribute_features, sequence_lengths)
            attribute_features = tf.reshape(
                last_token, (sequence_shape[0][0], sequence_shape[0][1], -1)
            )

        else:
            attribute_features = self._combine_sparse_dense_features(
                tf_batch_data[attribute][SENTENCE],
                f"{attribute}_{SENTENCE}",
                mask=attribute_mask,
            )

        if attribute in FEATURES_TO_ENCODE + LABEL_FEATURES_TO_ENCODE:
            attribute_features = self._tf_layers[f"ffnn.{attribute}"](
                attribute_features
            )

        return attribute_features * attribute_mask

    def _process_batch_data(
        self, tf_batch_data: Dict[Text, Dict[Text, List[tf.Tensor]]]
    ) -> tf.Tensor:
        """Encodes batch data; combines intent and text and action name and action
        text if both are present.

        Args:
            tf_batch_data: dictionary mapping every attribute to its features and masks

        Returns:
             Tensor: encoding of all features in the batch, combined;
        """
        # encode each attribute present in tf_batch_data
        batch_encoded = {
            key: self._encode_features_per_attribute(tf_batch_data, key)
            for key in tf_batch_data.keys()
            if LABEL_KEY not in key and DIALOGUE not in key
        }
        # if both action text and action name are present, combine them; otherwise,
        # return the one which is present

        if (
            batch_encoded.get(ACTION_TEXT) is not None
            and batch_encoded.get(ACTION_NAME) is not None
        ):
            batch_action = batch_encoded.pop(ACTION_TEXT) + batch_encoded.pop(
                ACTION_NAME
            )
        elif batch_encoded.get(ACTION_TEXT) is not None:
            batch_action = batch_encoded.pop(ACTION_TEXT)
        else:
            batch_action = batch_encoded.pop(ACTION_NAME)
        # same for user input
        if (
            batch_encoded.get(INTENT) is not None
            and batch_encoded.get(TEXT) is not None
        ):
            batch_user = batch_encoded.pop(INTENT) + batch_encoded.pop(TEXT)
        elif batch_encoded.get(TEXT) is not None:
            batch_user = batch_encoded.pop(TEXT)
        else:
            batch_user = batch_encoded.pop(INTENT)

        batch_features = [batch_user, batch_action]
        # once we have user input and previous action,
        # add all other attributes (SLOTS, ACTIVE_LOOP, etc.) to batch_features;
        for key in batch_encoded.keys():
            batch_features.append(batch_encoded.get(key))

        batch_features = tf.concat(batch_features, axis=-1)

        return batch_features

    @staticmethod
    def _get_labels_embed(
        label_ids: tf.Tensor, all_labels_embed: tf.Tensor
    ) -> tf.Tensor:
        # instead of processing labels again, gather embeddings from
        # all_labels_embed using label ids

        indices = tf.cast(label_ids[:, :, 0], tf.int32)
        labels_embed = tf.gather(all_labels_embed, indices)

        return labels_embed

    def batch_loss(
        self, batch_in: Union[Tuple[tf.Tensor], Tuple[np.ndarray]]
    ) -> tf.Tensor:
        tf_batch_data = self.batch_to_model_data_format(batch_in, self.data_signature)
        for k, v in tf_batch_data.items():
            print(k)
            for _k, _v in v.items():
                print("  ", _k)
                for __v in _v:
                    print("    ", __v.shape)
        # exit()
        dialogue_lengths = tf.cast(tf_batch_data[DIALOGUE][LENGTH][0], tf.int32)
        dialogue_3d_lengths = tf.cast(
            tf_batch_data[DIALOGUE][f"3D_{LENGTH}"][0], tf.int32
        )

        all_label_ids, all_labels_embed = self._create_all_labels_embed()

        label_ids = tf_batch_data[LABEL_KEY][LABEL_SUB_KEY][0]
        labels_embed = self._get_labels_embed(label_ids, all_labels_embed)

        dialogue_in = self._process_batch_data(tf_batch_data)
        dialogue_embed, dialogue_mask = self._emebed_dialogue(
            dialogue_in, dialogue_lengths, dialogue_3d_lengths
        )
        dialogue_mask = tf.squeeze(dialogue_mask, axis=-1)

        loss, acc = self._tf_layers[f"loss.{LABEL}"](
            dialogue_embed,
            labels_embed,
            label_ids,
            all_labels_embed,
            all_label_ids,
            dialogue_mask,
        )

        self.action_loss.update_state(loss)
        self.action_acc.update_state(acc)

        return loss

    def batch_predict(
        self, batch_in: Union[Tuple[tf.Tensor], Tuple[np.ndarray]]
    ) -> Dict[Text, tf.Tensor]:
        tf_batch_data = self.batch_to_model_data_format(
            batch_in, self.predict_data_signature
        )

        dialogue_lengths = tf.cast(tf_batch_data[DIALOGUE][LENGTH][0], tf.int32)
        dialogue_3d_lengths = tf.cast(
            tf_batch_data[DIALOGUE][f"3D_{LENGTH}"][0], tf.int32
        )

        if self.all_labels_embed is None:
            _, self.all_labels_embed = self._create_all_labels_embed()

        dialogue_in = self._process_batch_data(tf_batch_data)
        dialogue_embed, dialogue_mask = self._emebed_dialogue(
            dialogue_in, dialogue_lengths, dialogue_3d_lengths
        )
        dialogue_mask = tf.squeeze(dialogue_mask, axis=-1)

        sim_all = self._tf_layers[f"loss.{LABEL}"].sim(
            dialogue_embed[:, :, tf.newaxis, :],
            self.all_labels_embed[tf.newaxis, tf.newaxis, :, :],
            dialogue_mask,
        )

        scores = self._tf_layers[f"loss.{LABEL}"].confidence_from_sim(
            sim_all, self.config[SIMILARITY_TYPE]
        )

        return {"action_scores": scores, "similarities": sim_all}


# pytype: enable=key-error<|MERGE_RESOLUTION|>--- conflicted
+++ resolved
@@ -348,10 +348,8 @@
         model_data.add_lengths(
             DIALOGUE, LENGTH, next(iter(list(attribute_data.keys()))), MASK
         )
-<<<<<<< HEAD
         model_data.add_lengths(TEXT, SEQUENCE_LENGTH, TEXT, SEQUENCE)
         model_data.add_lengths(ACTION_TEXT, SEQUENCE_LENGTH, ACTION_TEXT, SEQUENCE)
-=======
         model_data.data[DIALOGUE][f"3D_{LENGTH}"] = [
             FeatureArray(
                 np.array(
@@ -360,8 +358,6 @@
                 number_of_dimensions=3,
             )
         ]
-        model_data.add_lengths(TEXT, SEQUENCE_LENGTH, TEXT, SEQUENCE)
->>>>>>> f4c119a3
 
         return model_data
 
