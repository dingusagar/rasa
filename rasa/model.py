import copy
import glob
import hashlib
import logging
import os
import shutil
from subprocess import CalledProcessError, DEVNULL, check_output  # skipcq:BAN-B404
import tempfile
import typing
from pathlib import Path
from typing import Any, Text, Tuple, Union, Optional, List, Dict, NamedTuple

from packaging import version

from rasa.constants import MINIMUM_COMPATIBLE_VERSION
import rasa.shared.utils.io
import rasa.utils.io
from rasa.cli.utils import create_output_path
from rasa.shared.utils.cli import print_success
from rasa.shared.constants import (
    CONFIG_KEYS_CORE,
    CONFIG_KEYS_NLU,
    CONFIG_KEYS,
    DEFAULT_DOMAIN_PATH,
    DEFAULT_MODELS_PATH,
    DEFAULT_CORE_SUBDIRECTORY_NAME,
    DEFAULT_NLU_SUBDIRECTORY_NAME,
)

from rasa.exceptions import ModelNotFound
from rasa.utils.common import TempDirectoryPath

if typing.TYPE_CHECKING:
    from rasa.shared.importers.importer import TrainingDataImporter

logger = logging.getLogger(__name__)


# Type alias for the fingerprint
Fingerprint = Dict[Text, Union[Text, List[Text], int, float]]

FINGERPRINT_FILE_PATH = "fingerprint.json"

FINGERPRINT_CONFIG_KEY = "config"
FINGERPRINT_CONFIG_CORE_KEY = "core-config"
FINGERPRINT_CONFIG_NLU_KEY = "nlu-config"
FINGERPRINT_CONFIG_WITHOUT_EPOCHS_KEY = "config-without-epochs"
FINGERPRINT_DOMAIN_WITHOUT_NLG_KEY = "domain"
FINGERPRINT_NLG_KEY = "nlg"
FINGERPRINT_RASA_VERSION_KEY = "version"
FINGERPRINT_STORIES_KEY = "stories"
FINGERPRINT_NLU_DATA_KEY = "messages"
FINGERPRINT_NLU_LABELS_KEY = "nlu_labels"
FINGERPRINT_PROJECT = "project"
FINGERPRINT_TRAINED_AT_KEY = "trained_at"


class Section(NamedTuple):
    """Specifies which fingerprint keys decide whether this sub-model is retrained."""

    name: Text
    relevant_keys: List[Text]


SECTION_CORE = Section(
    name="Core model",
    relevant_keys=[
        FINGERPRINT_CONFIG_KEY,
        FINGERPRINT_CONFIG_CORE_KEY,
        FINGERPRINT_DOMAIN_WITHOUT_NLG_KEY,
        FINGERPRINT_STORIES_KEY,
        FINGERPRINT_RASA_VERSION_KEY,
    ],
)
SECTION_NLU = Section(
    name="NLU model",
    relevant_keys=[
        FINGERPRINT_CONFIG_KEY,
        FINGERPRINT_CONFIG_NLU_KEY,
        FINGERPRINT_NLU_DATA_KEY,
        FINGERPRINT_RASA_VERSION_KEY,
    ],
)
SECTION_NLG = Section(name="NLG templates", relevant_keys=[FINGERPRINT_NLG_KEY])


class FingerprintComparisonResult:
    """Container for the results of a fingerprint comparison."""

    def __init__(
        self,
        nlu: bool = True,
        core: bool = True,
        nlg: bool = True,
        force_training: bool = False,
    ):
        """Creates a `FingerprintComparisonResult` instance.

        Args:
            nlu: `True` if the NLU model should be retrained.
            core: `True` if the Core model should be retrained.
            nlg: `True` if the responses in the domain should be updated.
            force_training: `True` if a training of all parts is forced.
        """
        self.nlu = nlu
        self.core = core
        self.nlg = nlg
        self.force_training = force_training

    def is_training_required(self) -> bool:
        """Check if anything has to be retrained."""

        return any([self.nlg, self.nlu, self.core, self.force_training])

    def should_retrain_core(self) -> bool:
        """Check if the Core model has to be updated."""

        return self.force_training or self.core

    def should_retrain_nlg(self) -> bool:
        """Check if the responses have to be updated."""

        return self.should_retrain_core() or self.nlg

    def should_retrain_nlu(self) -> bool:
        """Check if the NLU model has to be updated."""

        return self.force_training or self.nlu


def get_model(model_path: Text = DEFAULT_MODELS_PATH) -> TempDirectoryPath:
    """Get a model and unpack it. Raises a `ModelNotFound` exception if
    no model could be found at the provided path.

    Args:
        model_path: Path to the zipped model. If it's a directory, the latest
                    trained model is returned.

    Returns:
        Path to the unpacked model.

    """
    if not model_path:
        raise ModelNotFound("No path specified.")
    elif not os.path.exists(model_path):
        raise ModelNotFound(f"No file or directory at '{model_path}'.")

    if os.path.isdir(model_path):
        model_path = get_latest_model(model_path)
        if not model_path:
            raise ModelNotFound(
                f"Could not find any Rasa model files in '{model_path}'."
            )
    elif not model_path.endswith(".tar.gz"):
        raise ModelNotFound(f"Path '{model_path}' does not point to a Rasa model file.")

    try:
        model_relative_path = os.path.relpath(model_path)
    except ValueError:
        model_relative_path = model_path
    logger.info(f"Loading model {model_relative_path}...")

    return unpack_model(model_path)


def get_latest_model(model_path: Text = DEFAULT_MODELS_PATH) -> Optional[Text]:
    """Get the latest model from a path.

    Args:
        model_path: Path to a directory containing zipped models.

    Returns:
        Path to latest model in the given directory.

    """
    if not os.path.exists(model_path) or os.path.isfile(model_path):
        model_path = os.path.dirname(model_path)

    list_of_files = glob.glob(os.path.join(model_path, "*.tar.gz"))

    if len(list_of_files) == 0:
        return None

    return max(list_of_files, key=os.path.getctime)


def unpack_model(
    model_file: Text, working_directory: Optional[Union[Path, Text]] = None
) -> TempDirectoryPath:
    """Unpack a zipped Rasa model.

    Args:
        model_file: Path to zipped model.
        working_directory: Location where the model should be unpacked to.
                           If `None` a temporary directory will be created.

    Returns:
        Path to unpacked Rasa model.

    """
    import tarfile

    if working_directory is None:
        working_directory = tempfile.mkdtemp()

    # All files are in a subdirectory.
    try:
        with tarfile.open(model_file, mode="r:gz") as tar:
            tar.extractall(working_directory)
            logger.debug(f"Extracted model to '{working_directory}'.")
    except Exception as e:
        logger.error(f"Failed to extract model at {model_file}. Error: {e}")
        raise

    return TempDirectoryPath(working_directory)


def get_model_subdirectories(
    unpacked_model_path: Text,
) -> Tuple[Optional[Text], Optional[Text]]:
    """Return paths for Core and NLU model directories, if they exist.
    If neither directories exist, a `ModelNotFound` exception is raised.

    Args:
        unpacked_model_path: Path to unpacked Rasa model.

    Returns:
        Tuple (path to Core subdirectory if it exists or `None` otherwise,
               path to NLU subdirectory if it exists or `None` otherwise).

    """
    core_path = os.path.join(unpacked_model_path, DEFAULT_CORE_SUBDIRECTORY_NAME)
    nlu_path = os.path.join(unpacked_model_path, DEFAULT_NLU_SUBDIRECTORY_NAME)

    if not os.path.isdir(core_path):
        core_path = None

    if not os.path.isdir(nlu_path):
        nlu_path = None

    if not core_path and not nlu_path:
        raise ModelNotFound(
            "No NLU or Core data for unpacked model at: '{}'.".format(
                unpacked_model_path
            )
        )

    return core_path, nlu_path


def create_package_rasa(
    training_directory: Text,
    output_filename: Text,
    fingerprint: Optional[Fingerprint] = None,
) -> Text:
    """Create a zipped Rasa model from trained model files.

    Args:
        training_directory: Path to the directory which contains the trained
                            model files.
        output_filename: Name of the zipped model file to be created.
        fingerprint: A unique fingerprint to identify the model version.

    Returns:
        Path to zipped model.

    """
    import tarfile

    if fingerprint:
        persist_fingerprint(training_directory, fingerprint)

    output_directory = os.path.dirname(output_filename)
    if not os.path.exists(output_directory):
        os.makedirs(output_directory)

    with tarfile.open(output_filename, "w:gz") as tar:
        for elem in os.scandir(training_directory):
            tar.add(elem.path, arcname=elem.name)

    shutil.rmtree(training_directory)
    return output_filename


def project_fingerprint() -> Optional[Text]:
    """Create a hash for the project in the current working directory.

    Returns:
        project hash
    """
    try:
        remote = check_output(  # skipcq:BAN-B607,BAN-B603
            ["git", "remote", "get-url", "origin"], stderr=DEVNULL
        )
        return hashlib.sha256(remote).hexdigest()
    except (CalledProcessError, OSError):
        return None


async def model_fingerprint(file_importer: "TrainingDataImporter") -> Fingerprint:
    """Create a model fingerprint from its used configuration and training data.

    Args:
        file_importer: File importer which provides the training data and model config.

    Returns:
        The fingerprint.

    """
    import time

    config = await file_importer.get_config()
    domain = await file_importer.get_domain()
    stories = await file_importer.get_stories()
    nlu_data = await file_importer.get_nlu_data()

    responses = domain.templates

    # Do a copy of the domain to not change the actual domain (shallow is enough)
    domain = copy.copy(domain)
    # don't include the response texts in the fingerprint.
    # Their fingerprint is separate.
    domain.templates = {}

    return {
        FINGERPRINT_CONFIG_KEY: _get_fingerprint_of_config(
            config, exclude_keys=CONFIG_KEYS
        ),
        FINGERPRINT_CONFIG_CORE_KEY: _get_fingerprint_of_config(
            config, include_keys=CONFIG_KEYS_CORE
        ),
        FINGERPRINT_CONFIG_NLU_KEY: _get_fingerprint_of_config(
            config, include_keys=CONFIG_KEYS_NLU
        ),
        FINGERPRINT_CONFIG_WITHOUT_EPOCHS_KEY: _get_fingerprint_of_config_without_epochs(
            config
        ),
        FINGERPRINT_DOMAIN_WITHOUT_NLG_KEY: domain.fingerprint(),
        FINGERPRINT_NLG_KEY: rasa.shared.utils.io.deep_container_fingerprint(responses),
        FINGERPRINT_PROJECT: project_fingerprint(),
        FINGERPRINT_NLU_DATA_KEY: nlu_data.fingerprint(),
        FINGERPRINT_NLU_LABELS_KEY: nlu_data.label_fingerprint(),
        FINGERPRINT_STORIES_KEY: stories.fingerprint(),
        FINGERPRINT_TRAINED_AT_KEY: time.time(),
        FINGERPRINT_RASA_VERSION_KEY: rasa.__version__,
    }


def _get_fingerprint_of_config(
    config: Optional[Dict[Text, Any]],
    include_keys: Optional[List[Text]] = None,
    exclude_keys: Optional[List[Text]] = None,
) -> Text:
    if not config:
        return ""

    keys = include_keys or list(filter(lambda k: k not in exclude_keys, config.keys()))

    sub_config = {k: config[k] for k in keys if k in config}

    return rasa.shared.utils.io.deep_container_fingerprint(sub_config)


def _get_fingerprint_of_config_without_epochs(
    config: Optional[Dict[Text, Any]],
) -> Text:
    if not config:
        return ""

    copied_config = copy.deepcopy(config)

    for key in ["pipeline", "policies"]:
        if copied_config.get(key):
            for p in copied_config[key]:
                if "epochs" in p:
                    del p["epochs"]

    return rasa.shared.utils.io.deep_container_fingerprint(copied_config)


def fingerprint_from_path(model_path: Text) -> Fingerprint:
    """Load a persisted fingerprint.

    Args:
        model_path: Path to directory containing the fingerprint.

    Returns:
        The fingerprint or an empty dict if no fingerprint was found.
    """
    if not model_path or not os.path.exists(model_path):
        return {}

    fingerprint_path = os.path.join(model_path, FINGERPRINT_FILE_PATH)

    if os.path.isfile(fingerprint_path):
        return rasa.shared.utils.io.read_json_file(fingerprint_path)
    else:
        return {}


def persist_fingerprint(output_path: Text, fingerprint: Fingerprint):
    """Persist a model fingerprint.

    Args:
        output_path: Directory in which the fingerprint should be saved.
        fingerprint: The fingerprint to be persisted.

    """

    path = os.path.join(output_path, FINGERPRINT_FILE_PATH)
    rasa.shared.utils.io.dump_obj_as_json_to_file(path, fingerprint)


def did_section_fingerprint_change(
    fingerprint1: Fingerprint, fingerprint2: Fingerprint, section: Section
) -> bool:
    """Check whether the fingerprint of a section has changed."""
    for k in section.relevant_keys:
        if fingerprint1.get(k) != fingerprint2.get(k):
            logger.info(f"Data ({k}) for {section.name} section changed.")
            return True
    return False


def move_model(source: Text, target: Text) -> bool:
    """Move two model directories.

    Args:
        source: The original folder which should be merged in another.
        target: The destination folder where it should be moved to.

    Returns:
        `True` if the merge was successful, else `False`.

    """
    try:
        shutil.move(source, target)
        return True
    except Exception as e:
        logging.debug(f"Could not merge model: {e}")
        return False


def should_retrain(
    new_fingerprint: Fingerprint,
    old_model: Text,
    train_path: Text,
    force_training: bool = False,
) -> FingerprintComparisonResult:
    """Check which components of a model should be retrained.

    Args:
        new_fingerprint: The fingerprint of the new model to be trained.
        old_model: Path to the old zipped model file.
        train_path: Path to the directory in which the new model will be trained.
        force_training: Indicates if the model needs to be retrained even if the data has not changed.

    Returns:
        A FingerprintComparisonResult object indicating whether Rasa Core and/or Rasa NLU needs
        to be retrained or not.

    """
    fingerprint_comparison = FingerprintComparisonResult()

    if old_model is None or not os.path.exists(old_model):
        return fingerprint_comparison

    with unpack_model(old_model) as unpacked:
        last_fingerprint = fingerprint_from_path(unpacked)
        old_core, old_nlu = get_model_subdirectories(unpacked)

        fingerprint_comparison = FingerprintComparisonResult(
            core=did_section_fingerprint_change(
                last_fingerprint, new_fingerprint, SECTION_CORE
            ),
            nlu=did_section_fingerprint_change(
                last_fingerprint, new_fingerprint, SECTION_NLU
            ),
            nlg=did_section_fingerprint_change(
                last_fingerprint, new_fingerprint, SECTION_NLG
            ),
            force_training=force_training,
        )

        core_merge_failed = False
        if not fingerprint_comparison.should_retrain_core():
            target_path = os.path.join(train_path, DEFAULT_CORE_SUBDIRECTORY_NAME)
            core_merge_failed = not move_model(old_core, target_path)
            fingerprint_comparison.core = core_merge_failed

        if not fingerprint_comparison.should_retrain_nlg() and core_merge_failed:
            # If moving the Core model failed, we should also retrain NLG
            fingerprint_comparison.nlg = True

        if not fingerprint_comparison.should_retrain_nlu():
            target_path = os.path.join(train_path, "nlu")
            fingerprint_comparison.nlu = not move_model(old_nlu, target_path)

        return fingerprint_comparison


def can_finetune(
    last_fingerprint: Fingerprint,
    new_fingerprint: Fingerprint,
    core: bool = False,
    nlu: bool = False,
) -> bool:
    """Checks if components of a model can be finetuned with incremental training.

    Args:
        last_fingerprint: The fingerprint of the old model to potentially be fine-tuned.
        new_fingerprint: The fingerprint of the new model.
        core: Check sections for finetuning a core model.
        nlu: Check sections for finetuning an nlu model.

    Returns:
        `True` if the old model can be finetuned, `False` otherwise.
    """
    section_keys = [
        FINGERPRINT_CONFIG_WITHOUT_EPOCHS_KEY,
    ]
    if core:
        section_keys.append(FINGERPRINT_DOMAIN_WITHOUT_NLG_KEY)
    if nlu:
        section_keys.append(FINGERPRINT_NLU_LABELS_KEY)

    fingerprint_changed = did_section_fingerprint_change(
        last_fingerprint,
        new_fingerprint,
        Section(name="finetune", relevant_keys=section_keys),
    )

    old_model_above_min_version = version.parse(
        last_fingerprint.get(FINGERPRINT_RASA_VERSION_KEY)
    ) >= version.parse(MINIMUM_COMPATIBLE_VERSION)
    return old_model_above_min_version and not fingerprint_changed


def package_model(
    fingerprint: Fingerprint,
    output_directory: Text,
    train_path: Text,
    fixed_model_name: Optional[Text] = None,
    model_prefix: Text = "",
) -> Text:
    """
    Compress a trained model.

    Args:
        fingerprint: fingerprint of the model
        output_directory: path to the directory in which the model should be stored
        train_path: path to uncompressed model
        fixed_model_name: name of the compressed model file
        model_prefix: prefix of the compressed model file

    Returns: path to 'tar.gz' model file
    """
    output_directory = create_output_path(
        output_directory, prefix=model_prefix, fixed_name=fixed_model_name
    )
    create_package_rasa(train_path, output_directory, fingerprint)

    print_success(
        "Your Rasa model is trained and saved at '{}'.".format(
            os.path.abspath(output_directory)
        )
    )

    return output_directory


async def update_model_with_new_domain(
    importer: "TrainingDataImporter", unpacked_model_path: Union[Path, Text]
) -> None:
    """Overwrites the domain of an unpacked model with a new domain.

    Args:
        importer: Importer which provides the new domain.
        unpacked_model_path: Path to the unpacked model.
    """
    model_path = Path(unpacked_model_path) / DEFAULT_CORE_SUBDIRECTORY_NAME
    domain = await importer.get_domain()
<<<<<<< HEAD

    domain.persist(model_path / DEFAULT_DOMAIN_PATH)


def get_model_for_finetuning(
    previous_model_file: Optional[Union[Path, Text]]
) -> Optional[Text]:
    """Gets validated path for model to finetune.

    Args:
        previous_model_file: Path to model file which should be used for finetuning or
            a directory in case the latest trained model should be used.

    Returns:
        Path to model archive. `None` if there is no model.
    """
    if Path(previous_model_file).is_dir():
        logger.debug(
            f"Trying to load latest model from '{previous_model_file}' for "
            f"finetuning."
        )
        return get_latest_model(previous_model_file)

    if Path(previous_model_file).is_file():
        return previous_model_file

    logger.debug(
        "No valid model for finetuning found as directory either "
        "contains no model or model file cannot be found."
    )
    return None
=======
    domain.setup_slots()
    domain.persist(model_path / DEFAULT_DOMAIN_PATH)
>>>>>>> 3c5102ef
<|MERGE_RESOLUTION|>--- conflicted
+++ resolved
@@ -580,8 +580,7 @@
     """
     model_path = Path(unpacked_model_path) / DEFAULT_CORE_SUBDIRECTORY_NAME
     domain = await importer.get_domain()
-<<<<<<< HEAD
-
+    domain.setup_slots()
     domain.persist(model_path / DEFAULT_DOMAIN_PATH)
 
 
@@ -611,8 +610,4 @@
         "No valid model for finetuning found as directory either "
         "contains no model or model file cannot be found."
     )
-    return None
-=======
-    domain.setup_slots()
-    domain.persist(model_path / DEFAULT_DOMAIN_PATH)
->>>>>>> 3c5102ef
+    return None